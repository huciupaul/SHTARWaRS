--- conflicted
+++ resolved
@@ -5,7 +5,6 @@
 import matplotlib.pyplot as plt
 import tms_plotting 
 import math
-from global_constants import *
 
 # ------------------------------ PARAMETERS -----------------------------------
 # TODO: 
@@ -30,26 +29,51 @@
 
 # Parameters
 gamma = 1.4
+R = 287.052874
+
+# Wing
+S_w = 28.79 # m² TOTAL 
 
 # TEG
 efficiency_teg = 0.05 
 
 # Ram Air HX -------------------------------
 # Air properties
+h_air = 250         # REF: Shah 
+cp_air = 1005.0
 T_air_in = ambient_conditions['T']
 T_air_out = ambient_conditions['T'] + 20.0
 
 # Coolant and HX Properties 
 ra_coolant_temp = 165 + 20 + 273.15 # K
+        
+
+# Sizing Parameters
+porosity = 0.10              
+hole_diameter_mm = 1.0 
+meredith_recovery = 0.50
+inlet_cd = 0.02 
 
 # Fan 
+fan_eff = 0.7
 ra_density = ambient_conditions['rho']  # kg/m³, air density
+delta_pressure = 1000  # Pa, pressure drop across the fan
 
 #Skin HX -----------------------------------------------	
+area_wing = 2.3
 
 # Air
+prandtl_air = 0.71
+reynolds_air = 1e7  # depends on temperature?
 h_ext_w = ambient_conditions['rho'] * ambient_conditions['V'] * cp_air * 0.185 * (np.log10(reynolds_air))**-2.584 * prandtl_air**-0.66
 recovery_factor = prandtl_air ** 0.33  
+
+# Overall heat coefficients WING and RADIATOR
+#U_wing = 1/(1/h_cool + 1/h_ext_w)
+#U_ra = 1 / (1/h_air + 1/h_cool)
+
+deltaT_fc = 20
+HEX_1_deltaT = 20 # Assumed temperature increase during evaporation
 
 
 # Main Classes for Heat Sinks (TMS) -------------------------------
@@ -88,7 +112,6 @@
         self.dyn_visc = fluid.dyn_visc
         self.mf_coolant = fluid.mf_given
         self.k_cool = fluid.k
-        self.fluid = fluid
 
         # To be determined during sizing:
         self.U_ra = None
@@ -196,6 +219,8 @@
         #core entrance losses, it will be assumed that the temperature change at the entrance is
         #small and that the fluid velocity is small compared to the velocity of sound
         self.U_rad()
+        self.TR = self.thrust_ratio()
+        #print("fluid T", self.coolant_temp)
 
         # Iteration for delta T
         coolant_temp = 160 + 273.15             # ADJUST TO FLUID.T (in __init__)
@@ -203,10 +228,9 @@
         tol = 0.003                                      
 
         for T in deltaT_grid:
-            print(T)
-
-            dT1 = self.coolant_temp - T_air_in_K                      
-            dT2 = self.coolant_temp - (T_air_in_K + T)                
+
+            dT1 = coolant_temp - T_air_in_K                      
+            dT2 = coolant_temp - (T_air_in_K + T)                
 
             dT_lm = (dT2 - dT1) / np.log(dT2 / dT1)
 
@@ -215,13 +239,7 @@
             vol_rad = self.required_area/beta
             front_area_rad = vol_rad/0.05
             length_rad = np.sqrt(front_area_rad)
-            if ambient_conditions['V'] < vel_fan:
-                mf_air = front_area_rad * vel_fan * ambient_conditions['rho']
-                fan = Fan(fan_eff=fan_eff, ra_mf=mf_air, ra_density=ambient_conditions['rho'], delta_pressure=delta_pressure)
-                power_fan = fan.power()
-            else:
-                mf_air = front_area_rad * ambient_conditions['V'] * ambient_conditions['rho']
-                power_fan = 0.0
+            mf_air = front_area_rad * ambient_conditions['V'] * ambient_conditions['rho']
 
             # ratio we want to drive to 1 
             ratio = (mf_air * cp_air * T) / (self.U_ra * dT_lm)
@@ -244,9 +262,7 @@
                 print("C_D for the radiators:", C_D_rad, "-")
                 print("The net drag of the aircraft due to the radiators:", net_drag, "N")
                 break
-<<<<<<< HEAD
             
-
         return self.required_area
 
     def compute_hole_and_skin_area(self,
@@ -301,105 +317,7 @@
             #'drag_N': drag_N,
             #'net_drag_N': net_drag_N
         }
-
-    
-
-=======
-        self.delta_t_air = T
-        print(f"Air temperature rise: {self.delta_t_air:.2f} K")
-        A_0 = front_area_rad
-        P_air = ambient_conditions['rho'] * ambient_conditions['V']**2 * 0.5 + p_amb 
-        mu_air = PropsSI('VISCOSITY', 'P', P_air, 'T', ambient_conditions['T'], 'Air')
-        g_c = 1  
-        L = length_rad
-        P = A_0 * L
-        G = mf_air / A_0 
-        r_h = A_0/P
-        D_h = 4 * r_h
-        Re = G * D_h / mu_air
-        f = 0.046 * Re**-0.2
-        t_w = f /( 2 * g_c * ambient_conditions['rho'] / G**2 )
-        pressure_drop = mu_air /(2* g_c * ambient_conditions['rho']) * (4 * L /D_h**2) * (mf_air**2/A_0) * (f * Re) 
-        print(f"Pressure drop in the radiator: {pressure_drop:.2f} Pa")
-        eta_p = 1 - pressure_drop / P_air 
-        print(f"Propulsive efficiency: {eta_p:.3f}")
-
-        cool_out = Fluid(name = "Coolant Out", T = coolant_temp_out, P = self.fluid.P, 
-                         mf = self.fluid.mf_given, fluid_type = self.fluid.fluid_type)
-        
-        return self.required_area, cool_out, power_fan, eta_p
->>>>>>> d7785d34
-
-    # THRUST RECOVERY
-    def thrust_ratio(self,gamma, R, M0, T0, eta_p07, CD_d_CD_sp):
-        """
-        Vectorised thrust-ratio calculation.
-
-        Parameters
-        ----------
-        deltaT_HX0 : float or array-like
-            Heat-exchanger temperature rise(s) [K].
-        gamma      : float
-            Ratio of specific heats.
-        R          : float
-            Gas constant [J kg⁻¹ K⁻¹].
-        M0         : float
-            Flight Mach number.
-        T0         : float
-            Ambient static temperature [K].
-        eta_p07    : float
-            Propulsive efficiency term.
-        CD_d_CD_sp : float
-            Sum (C_D,d + C_D,sp).
-
-        Returns
-        -------
-        TR : ndarray
-            Thrust ratio(s) corresponding to `deltaT_HX0`.
-        """
-        deltaT_HX0 = self.delta_t_air
-        comp_ratio = (1.0 + 0.5 * (gamma - 1.0) * M0**2) * eta_p07 ** ((gamma - 1.0) / gamma)
-
-        # Guard against unphysical D <= 1
-        term2 = 1.0 - 1.0 / comp_ratio
-
-        numerator = (2.0 * gamma / (gamma - 1.0) * R) * term2 * ( T0 * (1.0 + 0.5 * (gamma - 1.0) * M0**2) + deltaT_HX0)
-
-        denominator = M0 * np.sqrt(gamma * R * T0) * (1.0 + CD_d_CD_sp / 2.0)
-        
-        TR = np.sqrt(numerator) / denominator - 1.0
-        #TR = np.where(value > 0, np.sqrt(value) - 1.0, np.nan)  # nan for impossible points
-        return TR
-    
-    '''
-    # -- sweep ΔT_HX0 from 0 to 110 K --------------------------------------
-    deltaT = np.linspace(0, 100, 100)
-    eta_values = [0.995, 0.92, 0.90, 0.85]
-
-    for eta in eta_values:
-        TR = thrust_ratio(
-            deltaT,
-            gamma = 1.4,
-            R     = 287.058,
-            M0    = ambient_conditions["M"],
-            T0    = ambient_conditions["T"],
-            eta_p07       = eta,   # optional override
-            CD_d_CD_sp    = 0.11    # optional override
-        )
-        # plt.plot(deltaT, TR, label=f"ηₚ,07 = {eta:.3f}")
-
-    # print(TR[-1])
-    # -- plot ---------------------------------------------------------------
-    #plt.plot(deltaT, TR, marker="o")
-    
-    plt.xlabel("ΔT_HX⁰ (K)")
-    plt.ylabel("Thrust Ratio (TR)")
-    plt.title("Temperature difference of Radiator vs TR (for different pressure ratios)")
-    plt.grid(True)
-    plt.legend()
-    plt.show()
-    '''
-
+    
 
 class ThermoElectricGenerator():
     def __init__(self, hot_temp_K, cold_temp_K, efficiency):
@@ -442,24 +360,7 @@
         self.fluid_hot = fluid_hot
         self.Q_req = Q_req
 
-    def pressure_drop(self,fluid, Re, L_plate, w_plate, d_plate, dh, n_passes, pipe_diam): 
-        corr_angle = 30 * np.pi / 180 
-        pipe_area = np.pi * (dh/2)**2  
-        f = (corr_angle/30)**0.83 * ((30.2/Re)**5 + (6.28/Re**0.5)**5)**0.2
-        Dh = 4*w_plate*d_plate / (2*(w_plate + d_plate))  
-        drop_channel = 4 * f * (fluid.rho * (fluid.vdot/pipe_area)**2)/2 * L_plate * Dh
-        D_coll = pipe_diam 
-        drop_collector = 1.4 * n_passes * (fluid.mf_given / (np.pi * (D_coll**2/4)))**2 * 1/(2* fluid.rho) * 1
-        
-        print(f"Mass flow rate: {fluid.mf_given:.2f} kg/s")
-        print(f"Pipe Diameter: {dh:.4f} m")
-        print(f"Re: {Re:.4e} (order of magnitude: 10^{int(np.floor(np.log10(Re)))})")
-        print(f"Pressure drop in channel: {drop_channel:.2f} Pa")
-        print(f"Pressure drop in collector: {drop_collector:.2f} Pa")
-
-        return drop_channel + drop_collector
-    
-    def size(self,pipe_diam, alpha, type_hx = 'sh',t_cold_out_given = None):
+    def size(self):
         # Plate properties
         plate_thickness = 3.6 * 1e-3 #m 
         plate_thermal_conductivity = 17.5 # W/(m·K), SS
@@ -474,47 +375,35 @@
         
 
         #initial guess for mass flow rate of coolant
-        self.fluid_hot.mf_given = self.fluid_hot.mf_calculated # self.Q_req / (self.fluid_hot.cp * (self.fluid_hot.T - self.fluid_cold.T))
+        self.fluid_hot.mf_calculated = 10 # self.Q_req / (self.fluid_hot.cp * (self.fluid_hot.T - self.fluid_cold.T))
         
         L_h2 = 447000 # J/kg
-        area = 0.3 # assumed area of heat exchanger plate in m² (total)
+        area = 1.3 # assumed area of heat exchanger plate in m² (total)
         H_hx = 500 # Overall heat exchange coefficient for HX [W/m².K]
-        #self.fluid_cold.cp = 9384
+        self.fluid_cold.cp = 9384
 
         # Calculation
         Q = 1000
         iteration = 0
-        factor_exists = False
-
         while abs(Q-self.Q_req) > 1e-5:
-            if factor_exists:
-                self.fluid_hot.mf_given *= factor
-                if factor < 0:
-                    area *= abs(factor)**alpha * -1
-                else:
-                    area *= factor**alpha
-
-            t_hot_out = -self.Q_req / (self.fluid_hot.mf_given * self.fluid_hot.cp) + self.fluid_hot.T
-            
+        #for i in range(5):
+
+            t_hot_out = self.Q_req / (self.fluid_hot.mf_calculated * self.fluid_hot.cp) + self.fluid_hot.T
+
 
             t_hot_in = self.fluid_hot.T
             t_cold_in = self.fluid_cold.T
             #t_cold_out = self.fluid_hot.T - 5
-            #t_cold_out = t_cold_in + (self.fluid_cold.mf_given/self.fluid_hot.mf_given )*(L_h2/self.fluid_hot.cp)
-            if type_hx == 'sh':
-                t_cold_out = t_hot_in - 10
-            elif type_hx == 'evap':
-                t_cold_out = t_cold_out_given
+            t_cold_out = t_cold_in + (self.fluid_cold.mf_given/self.fluid_hot.mf_given )*(L_h2/self.fluid_hot.cp)
             delta_t1 = t_hot_out - t_cold_in
             delta_t2 = t_hot_in - t_cold_out
-            
             
             lmtd = (delta_t2 - delta_t1) / np.log(delta_t2 / delta_t1)
             S_eff = self.Q_req / (lmtd * H_hx)
             #s_eff = area * size_factor #assumed area of heat exchanger plate
             #N_plates = np.ceil(S_eff / s_eff)
             s_eff = (area - 4* np.pi * (dh_coolant/2)**2 ) * size_factor  # TOTAL EFF AREA
-            N_plates = np.ceil(S_eff / s_eff)
+            #N_plates = min(np.ceil(S_eff / s_eff),15)
             n_channels = np.ceil((N_plates-1) / 2)
             volume = N_plates * area * (plate_thickness+gap_bt_plates)  # m³
             
@@ -551,33 +440,25 @@
             # print(f"Pipe diameter: {dh_coolant:.3f} m")
             # print(f"Coolant mass flow rate: {self.fluid_hot.mf_calculated:.2f} kg/s")
             # print(f"Total Surface Required: {S_eff:.2f} m²") 
+
+            area *= factor    
             iteration += 1
-            factor_exists = True
-
-        print(f"t_hot_in: {t_hot_in:.2f} K", f"t_hot_out: {t_hot_out:.2f} K")
-        print(f"t_cold_in: {t_cold_in:.2f} K", f"t_cold_out: {t_cold_out:.2f} K")
-        print(f"detla_t1: {delta_t1:.2f} K", f"detla_t2: {t_hot_in - t_cold_out:.2f} K")
-
-        print(f"Final Area: {area:.2f} m², Volume: {volume:.2f} m³, N_plates: {N_plates}, n_channels: {n_channels}")
-        w_plate = np.sqrt(area/2)
-        L_plate = 2 * w_plate
-        drop_h2 = self.pressure_drop(self.fluid_cold, Re_h2, L_plate, w_plate, gap_bt_plates, dh_h2, N_passes, pipe_diam)
-        drop_coolant = self.pressure_drop(self.fluid_hot, Re_coolant, L_plate, w_plate, gap_bt_plates, dh_coolant, N_passes, pipe_diam)
-
-        #Coolant In
+
+        # TODO: Add pressure drop -------------------- REDO FUNCTION---------------------
+        
+
         self.fluid_hot.T = t_hot_in
         cool_in = self.fluid_hot
-
-        #Coolant Out
-        cool_out = Fluid(name = "Coolant Out", T = t_hot_out, P = self.fluid_hot.P - drop_coolant, 
-                         mf = self.fluid_hot.mf_given * 0.5, fluid_type = self.fluid_hot.fluid_type)
-        
-        #H2 Out
+        cool_in.mf_given *= 0.5
+        self.fluid_hot.T = t_hot_out
+        cool_out = cool_in
         self.fluid_cold.T = t_cold_out
-        self.fluid_cold.P -= drop_h2
         cold_out = self.fluid_cold
 
-        return cool_in, cool_out, cold_out, area, volume   
+        return cool_in, cool_out, cold_out, area, volume
+        
+        
+        
 
 class Compressor():
     def __init__(self, comp_efficiency, pressure_ratio, fluid):
@@ -627,11 +508,10 @@
     def __init__(self, name, T, P, mf, fluid_type, C = None):
         sat_temp = 0
         gas = True
-        if fluid_type == 'ParaHydrogen' or fluid_type == 'Water':
-            if P < PropsSI('PCRIT', fluid_type):
-                sat_temp = PropsSI('T', 'P', P, 'Q', 0, fluid_type)  # Saturation temperature at given pressure
-            if abs(T - sat_temp) < 1e-3:
-                gas = False
+        if P < PropsSI('PCRIT', fluid_type):
+            sat_temp = PropsSI('T', 'P', P, 'Q', 0, fluid_type)  # Saturation temperature at given pressure
+        if abs(T - sat_temp) < 1e-3:
+            gas = False
         self.name = name
         self.T = T  # Temperature in Kelvin
         self.P = P  # Pressure in Pascals
@@ -671,7 +551,7 @@
         self.material_roughness = 0.004e-3
         self.fluid = fluid  # Store the fluid object for later use
 
-    def analyze_heat_pipe(self, out_name):
+    def analyze_heat_pipe(self):
         """
         Combined analysis of heat pipe: calculate both pressure drop and temperature distribution
 
@@ -697,7 +577,7 @@
         dict: {'pressure_drop': float, 'temperature_profile': np.array, 'reynolds': float}
         """
         # Calculate fluid velocity
-        velocity_fluid = abs(self.mass_flow / (self.density_fluid * ((self.d_in / 2) ** 2) * np.pi))
+        velocity_fluid = self.mass_flow / (self.density_fluid * ((self.d_in / 2) ** 2) * np.pi)
 
         # Calculate Reynolds number
         reynolds = velocity_fluid * self.d_in / self.kinematic_visc
@@ -753,15 +633,14 @@
             energies = energies + delta_q
         
         energy_lost = energies
-        output_fluid = Fluid(name=out_name , T=self.fluid.T, P=self.fluid.P, mf=self.fluid.mf_given, fluid_type=self.fluid.fluid_type)
         if type == 'normal':
-            output_fluid -= pressure_drop
-            output_fluid = temperature[-1]  # Update fluid temperature to final value
+            self.fluid.P -= pressure_drop
+            self.fluid.T = temperature[-1]  # Update fluid temperature to final value
         if type == 'inv':
-            output_fluid.P += pressure_drop
-            output_fluid.T += (temperature[0]- temperature[-1]) 
-
-        return output_fluid
+            self.fluid.P += pressure_drop
+            self.fluid.T += (temperature[0]- temperature[-1]) 
+
+        return self.fluid
 
     def mass(self):
         """
@@ -822,22 +701,18 @@
 
 
 def main(Q_dot_fc, Q_dot_eps, p_fc, p_cc, h2_mf_fc, h2_mf_cc, T_fc, T_cc, air_mf_fc, T_amb, rho_amb, V_amb, p_amb, h2_mf_rec, air_out_fc, p_sto):
-    #coolant = 'INCOMP::MEG-60%'
-    coolant = 'Water'
     p_cool = 5.7e5
     fc_press_drop_cool = 100000
-    cool_0 = Fluid(name="FuelCellCoolantGeneric", T=T_fc, P=p_cool, C=None, mf=10, fluid_type=coolant)  # Coolant to FC
+    cool_0 = Fluid(name="FuelCellCoolantGeneric", T=T_fc, P=p_cool, C=None, mf=10, fluid_type='Water')  # Coolant to FC
     cool_mf_per_fc = Q_dot_fc / (cool_0.cp * deltaT_fc * 2)
     cool_0.mf_given = cool_mf_per_fc  # Mass flow rate of coolant to FC
 
-    alpha_sh = 0.3
-    alpha_evap = 0.6
 
     sources = np.array([Q_dot_fc, Q_dot_eps])
     Q_dot_rem = np.sum(sources)
 
-    h2_mf_fc = h2_mf_fc   # Total H2 mass flow rate to fuel cell (both wings)
-    h2_mf_cc = h2_mf_cc   # Total H2 mass flow rate to combustion chamber (both wings)
+    h2_mf_fc = h2_mf_fc * 2  # Total H2 mass flow rate to fuel cell (both wings)
+    h2_mf_cc = h2_mf_cc * 2  # Total H2 mass flow rate to combustion chamber (both wings)
 
     # Calculate pipe diameter for H2
     h2_test = Fluid(
@@ -847,7 +722,7 @@
         mf=h2_mf_fc + h2_mf_cc,
         fluid_type='ParaHydrogen'
     )
-    diam_est = 0.10
+    diam_est = 0.02
     size_pipes_h2(h2_mf_fc, h2_mf_cc, p_sto,h2_test, diam_est)
 
     # Initialize -----------------------------
@@ -856,36 +731,34 @@
 
     # Pipe h2 12
     pipe_h2_12 = Pipe(1, 0.05, h2_1)  # 1 m length, 50 mm diameter
-    h2_2 = pipe_h2_12.analyze_heat_pipe('H2_2')
+    h2_2 = pipe_h2_12.analyze_heat_pipe()
 
     # Pipe h2 34
     T_sat_h2 = PropsSI('T', 'P', h2_2.P, 'Q', 0, h2_2.fluid_type)  # Saturation temperature of H2 at pressure P
     h2_3 = Fluid(name="H2_3", T=T_sat_h2 + HEX_1_deltaT, P=p_sto, C = None, mf = h2_mf_fc + h2_mf_cc, fluid_type='ParaHydrogen')
     pipe_h2_34 = Pipe(1, 0.05, h2_3)  # 1 m length, 50 mm diameter
-    h2_4 = pipe_h2_34.analyze_heat_pipe('H2_4')
+    h2_4 = pipe_h2_34.analyze_heat_pipe()
 
     # Superheater HEX
-    cool_19 = Fluid(name="FuelCellCoolant", T=T_fc, P=p_cool-fc_press_drop_cool, C=None, mf = cool_mf_per_fc * 2, fluid_type=coolant) 
-    t_cold_out_given = T_sat_h2 + HEX_1_deltaT
-    Q_h2_heat = (PropsSI('H', 'P', h2_2.P, 'T', T_fc-10, h2_2.fluid_type) - PropsSI('H', 'P', h2_2.P, 'T', t_cold_out_given, h2_2.fluid_type)) * h2_2.mf_given   # Heat of vaporization
-    hx_heat = HEX(name="SuperHeater", fluid_cold=h2_4, fluid_hot=cool_19, Q_req=Q_h2_heat)
-    cool_19,cool_20,h2_5, hx_heat_area, hx_heat_volume = hx_heat.size(diam_est, type_hx='sh',alpha=alpha_sh)
+    cool_19 = Fluid(name="FuelCellCoolant", T=T_fc, P=p_cool-fc_press_drop_cool, C=None, mf = cool_mf_per_fc * 2, fluid_type='Water') 
+    Q_h2_heat = (PropsSI('H', 'P', h2_2.P, 'T', T_fc, h2_2.fluid_type) - PropsSI('H', 'P', h2_2.P, 'T', T_sat_h2 + HEX_1_deltaT, h2_2.fluid_type)) * h2_2.mf_given   # Heat of vaporization
+    hx_heat = HEX(name="Vaporizer", fluid_cold=h2_4, fluid_hot=cool_19, Q_req=Q_h2_heat)
+    cool_19,cool_20,h2_5, hx_heat_area, hx_heat_volume = hx_heat.size()
     Q_dot_rem -= Q_h2_heat 
 
     # Pipe cool 20-1
     pipe_cool_20_1 = Pipe(1, 0.05, cool_20)  # 1 m length, 50 mm diameter
-    cool_1 = pipe_cool_20_1.analyze_heat_pipe("Cool_1")
+    cool_1 = pipe_cool_20_1.analyze_heat_pipe()
 
     # Vaporizer HEX
-    Q_vap = (PropsSI('H', 'P', h2_2.P, 'T', t_cold_out_given, h2_2.fluid_type) - PropsSI('H', 'P', h2_2.P, 'Q', 0, h2_2.fluid_type)) * h2_2.mf_given   # Heat of vaporization
-    print(f"Q_vap: {Q_vap:.2f} W")
+    Q_vap = (PropsSI('H', 'P', h2_2.P, 'T', T_sat_h2 + HEX_1_deltaT, h2_2.fluid_type) - PropsSI('H', 'P', h2_2.P, 'Q', 0, h2_2.fluid_type)) * h2_2.mf_given   # Heat of vaporization
     hx_vap = HEX(name="Vaporizer", fluid_cold=h2_2, fluid_hot=cool_1, Q_req=Q_vap)
-    cool_1,cool_2,h2_3, hx_vap_area, hx_vap_volume = hx_vap.size(diam_est, t_cold_out_given=t_cold_out_given, type_hx='evap',alpha = alpha_evap)
+    cool_1,cool_2,h2_3, hx_vap_area, hx_vap_volume = hx_vap.size()
     Q_dot_rem -= Q_vap
 
     # Pipe h2 5-6
     pipe_h2_5_6 = Pipe(1, 0.05, h2_5)  # 1 m length, 50 mm diameter
-    h2_6 = pipe_h2_5_6.analyze_heat_pipe("H2_6")
+    h2_6 = pipe_h2_5_6.analyze_heat_pipe()
 
     # Intersection 6-11-7
     h2_7 = Fluid(name="H2_7", T=h2_6.T, P=h2_6.P, C=0, mf=h2_mf_fc, fluid_type='ParaHydrogen')  # H2 to fuel cell
@@ -896,7 +769,7 @@
     # PATH to CC ----------------------------------------------
     # Pipe h2 11-12
     pipe_h2_11_12 = Pipe(1, 0.05, h2_11)  # 1 m length, 50 mm diameter
-    h2_12 = pipe_h2_11_12.analyze_heat_pipe("H2_12")
+    h2_12 = pipe_h2_11_12.analyze_heat_pipe()
 
     # Intersection 12-13-26
     comp_14_15_PI = 5
@@ -908,11 +781,11 @@
 
     # Pipe h2 13-14
     pipe_h2_13_14 = Pipe(1, 0.05, h2_13)  # 1 m length, 50 mm diameter
-    h2_14 = pipe_h2_13_14.analyze_heat_pipe("H2_14")
+    h2_14 = pipe_h2_13_14.analyze_heat_pipe()
 
     # Pipe h2 26-18
     pipe_h2_26_18 = Pipe(1, 0.05, h2_26)  # 1 m length, 50 mm diameter
-    h2_18 = pipe_h2_26_18.analyze_heat_pipe('H2_18')
+    h2_18 = pipe_h2_26_18.analyze_heat_pipe()
 
     # Compressor 14-15
     comp_14_15 = Compressor(comp_efficiency=0.9, pressure_ratio=comp_14_15_PI, fluid=h2_14)
@@ -922,14 +795,14 @@
 
     # Pipe h2 15-16
     pipe_h2_15_16 = Pipe(1, 0.05, h2_15)  # 1 m length, 50 mm diameter
-    h2_16 = pipe_h2_15_16.analyze_heat_pipe("H2_16")
+    h2_16 = pipe_h2_15_16.analyze_heat_pipe()
 
     # Intersection 16-17-18
     h2_17 = Fluid(name="H2_17", T=h2_16.T, P=p_cc + 1e5, C=0, mf=h2_mf_cc, fluid_type='ParaHydrogen')  # H2 to CC
 
     # Pipe h2 17-19
     pipe_h2_17_19 = Pipe(1, 0.05, h2_17)  # 1 m length, 50 mm diameter
-    h2_19 = pipe_h2_17_19.analyze_heat_pipe("H2_19")
+    h2_19 = pipe_h2_17_19.analyze_heat_pipe()
 
     # Valve 19-20
     valve_1920 = Valve(fluid=h2_19, valve_efficiency=0.9) 
@@ -939,11 +812,11 @@
     # Pipe h2 20-21
     h2_20_copy = Fluid(name="H2_20_copy", T=h2_20.T, P=h2_20.P, C=0, mf=h2_mf_cc/2, fluid_type='ParaHydrogen')
     pipe_h2_20_21 = Pipe(1, 0.05, h2_20_copy)  # 1 m length, 50 mm diameter
-    h2_21 = pipe_h2_20_21.analyze_heat_pipe("H2_21")
+    h2_21 = pipe_h2_20_21.analyze_heat_pipe()
 
     # PATH to FC -------------------------------------------------
     pipe_h2_7_8 = Pipe(1, 0.05, h2_7)  # 1 m length, 50 mm diameter
-    h2_8 = pipe_h2_7_8.analyze_heat_pipe("H2_8")
+    h2_8 = pipe_h2_7_8.analyze_heat_pipe()
     h2_8_copy = Fluid(name="H2_8_copy", T=h2_8.T, P=h2_8.P, C=0, mf=h2_mf_fc/2, fluid_type='ParaHydrogen')
     
     valve_8_9 = Valve(fluid=h2_8, valve_efficiency=0.9)  # Valve for H2 to fuel cell
@@ -953,7 +826,7 @@
     # Pipe h2 9-10
     h2_9_copy = Fluid(name="H2_9_copy", T=h2_9.T, P=h2_9.P, C=0, mf=h2_mf_fc/2, fluid_type='ParaHydrogen')
     pipe_h2_9_10 = Pipe(1, 0.05, h2_9_copy)  # 1 m length, 50 mm diameter
-    h2_10 = pipe_h2_9_10.analyze_heat_pipe("H2_10")
+    h2_10 = pipe_h2_9_10.analyze_heat_pipe()
 
     # FC Circulation 
     fc_press_drop_h2 = 100000
@@ -961,7 +834,7 @@
 
     # Pipe h2 22-23
     pipe_h2_22_23 = Pipe(1, 0.05, h2_22)  # 1 m length, 50 mm diameter
-    h2_23 = pipe_h2_22_23.analyze_heat_pipe("H2_23")
+    h2_23 = pipe_h2_22_23.analyze_heat_pipe()
 
     # Compressor 23-24
     comp_23_24_PI = p_fc / h2_23.P
@@ -972,45 +845,45 @@
 
     # Pipe h2 24-25
     pipe_h2_24_25 = Pipe(1, 0.05, h2_24)  # 1 m length, 50 mm diameter
-    h2_25 = pipe_h2_24_25.analyze_heat_pipe("H2_25")
+    h2_25 = pipe_h2_24_25.analyze_heat_pipe()
 
     # FC Cooling ----------------------------------------
 
     # Pipe cool 2-3
     pipe_cool_2_3 = Pipe(1, 0.05, cool_2)  # 1 m length, 50 mm diameter
-    cool_3 = pipe_cool_2_3.analyze_heat_pipe("Cool_3")
+    cool_3 = pipe_cool_2_3.analyze_heat_pipe()
 
     # Intersection 3-4A-4B
-    cool_4 = Fluid(name="Cool_4", T=cool_3.T, P=cool_3.P, C=0, mf=cool_3.mf_given/2, fluid_type=coolant) 
+    cool_4 = Fluid(name="Cool_4", T=cool_3.T, P=cool_3.P, C=0, mf=cool_3.mf_given/2, fluid_type='Water') 
 
     # Pipe cool 4-5
     pipe_cool_4_5 = Pipe(1, 0.05, cool_4)  # 1 m length, 50 mm diameter
-    cool_5 = pipe_cool_4_5.analyze_heat_pipe("Cool_5")
+    cool_5 = pipe_cool_4_5.analyze_heat_pipe()
 
     # Pipe 19-22
     pipe_cool_19_22 = Pipe(1, 0.05, cool_19, type ='inv')  # 1 m length, 50 mm diameter
-    cool_22 = pipe_cool_19_22.analyze_heat_pipe("Cool_22")
+    cool_22 = pipe_cool_19_22.analyze_heat_pipe()
 
     # Intersection 22-21A-21B
-    cool_21 = Fluid(name="Cool_21", T=cool_22.T, P=cool_22.P, C=0, mf=cool_22.mf_given/2, fluid_type=coolant)
+    cool_21 = Fluid(name="Cool_21", T=cool_22.T, P=cool_22.P, C=0, mf=cool_22.mf_given/2, fluid_type='Water')
 
     # Pipe 21-20
     pipe_cool_21_20 = Pipe(1, 0.05, cool_21, type='inv')  # 1 m length, 50 mm diameter
-    cool_20 = pipe_cool_21_20.analyze_heat_pipe("Cool_20")
+    cool_20 = pipe_cool_21_20.analyze_heat_pipe()
 
     # Pipe 12-13
-    cool_12 = Fluid(name="Cool_12", T=T_fc, P=p_cool, C=0, mf=cool_mf_per_fc, fluid_type=coolant)  # Coolant to FC
+    cool_12 = Fluid(name="Cool_12", T=T_fc, P=p_cool, C=0, mf=cool_mf_per_fc, fluid_type='Water')  # Coolant to FC
     pipe_cool_12_13 = Pipe(1, 0.05, cool_12)  # 1 m length, 50 mm diameter
-    cool_13 = pipe_cool_12_13.analyze_heat_pipe("Cool_13")
+    cool_13 = pipe_cool_12_13.analyze_heat_pipe()
 
     # Valve 13-20-14
     valve_132014 = Valve(fluid=cool_13, valve_efficiency=0.9)  # Valve for coolant to FC
     valve_132014_mass = valve_132014.valve_mass()  # Mass of the valve
-    cool_14 = Fluid(name="Cool_14", T=cool_13.T, P=cool_13.P, C=None, mf=cool_13.mf_given - cool_20.mf_given, fluid_type=coolant)  # Coolant to FC
+    cool_14 = Fluid(name="Cool_14", T=cool_13.T, P=cool_13.P, C=None, mf=cool_13.mf_given - cool_20.mf_given, fluid_type='Water')  # Coolant to FC
     
     # Pipe 14-15
     pipe_cool_14_15 = Pipe(1, 0.05, cool_14)  # 1 m length, 50 mm diameter
-    cool_15 = pipe_cool_14_15.analyze_heat_pipe("Cool_15")
+    cool_15 = pipe_cool_14_15.analyze_heat_pipe()
 
     # Valve 15-16-17
     valve_151617 = Valve(fluid=cool_15, valve_efficiency=0.9)  # Valve for coolant to FC    
@@ -1022,54 +895,55 @@
     cool_mf_bypass = (T_not_HEX * cool_14.mf_given - cool_17_mf_minimum * T_amb) / cool_15.T
     cool_17_mf = np.maximum(cool_17_mf_minimum, cool_15.mf_given - cool_mf_bypass)  # Minimum mass flow rate of coolant to FC
 
-    cool_17 = Fluid(name="Cool_17", T=cool_15.T, P=cool_15.P, C=0, mf=cool_17_mf, fluid_type=coolant)  # Coolant to FC
-    cool_16 = Fluid(name="Cool_16", T=cool_15.T, P=cool_15.P, C=0, mf=cool_15.mf_given - cool_17_mf, fluid_type=coolant)  # Coolant to FC
+    cool_17 = Fluid(name="Cool_17", T=cool_15.T, P=cool_15.P, C=0, mf=cool_17_mf, fluid_type='Water')  # Coolant to FC
+    cool_16 = Fluid(name="Cool_16", T=cool_15.T, P=cool_15.P, C=0, mf=cool_15.mf_given - cool_17_mf, fluid_type='Water')  # Coolant to FC
     
     # Pipe 17-18
     pipe_cool_17_18 = Pipe(1, 0.05, cool_17)  # 1 m length, 50 mm diameter    
-    cool_18 = pipe_cool_17_18.analyze_heat_pipe("Cool_18")
+    cool_18 = pipe_cool_17_18.analyze_heat_pipe()
 
     # Skin Heat Exchanger
     # ---------------------------------- COMPLETE THE SKIN HX SIZING HERE ----------------------------------
-    skin_hx = SkinHeatExchanger(area = area_wing*2, fluid = cool_18, U = 80)
+    skin_hx = SkinHeatExchanger(area = area_wing, fluid = cool_18, U = 80)
     skin_hx.set_ambient(T_ambient_K = ambient_conditions['T'])
     Q_abs, t_cool_out = skin_hx.absorb_heat(Q_dot_rem)
-    cool_23 = Fluid(name="Cool_23", T=t_cool_out, P=cool_18.P, C=0, mf=cool_18.mf_given, fluid_type=coolant)  
+    cool_23 = Fluid(name="Cool_23", T=t_cool_out, P=cool_18.P, C=0, mf=cool_18.mf_given, fluid_type='Water')  
     Q_dot_rem -= Q_abs  
-    
+
+    #TODO: Fix if lofic and add pipes, also add radiator
     if Q_dot_rem > 0:
-        Rad_1 = RamAirHeatExchanger(coolant_temp_K=ra_coolant_temp, fluid=cool_23)
-        radiator_area, cool_24, power_fan,eta_p = Rad_1.size_exchanger(Q_dot_rem/2, T_amb)
-        TR = Rad_1.thrust_ratio(
-            gamma = k_air,
-            R     = R_AIR,
-            M0    = ambient_conditions["M"],
-            T0    = ambient_conditions["T"],
-            eta_p07 = eta_p,  
-            CD_d_CD_sp = 0.11)  
+        #TODO: Implement radiator
+        pass
     else:
         # No need for radiator, all waste heat is absorbed
-        cool_24 = Fluid(name="Cool_24", T=cool_23.T, P=cool_23.P, C=0, mf=cool_23.mf_given, fluid_type=coolant)
+        pass
+    
+    cool_24 = cool_23
+    cool_24.T -= Q_dot_rem / (cool_24.mf_given * cool_24.cp)
 
     # Intersection 24-5-25
     cool_25 = Fluid(name="Cool_25", T=(cool_24.T * cool_24.mf_given + cool_5.T * cool_5.mf_given) / (cool_5.mf_given + cool_24.mf_given), P=cool_24.P, C=0, mf=cool_24.mf_given + cool_5.mf_given, fluid_type='Water') 
     
     # Radiator 
-    Rad_1 = RamAirHeatExchanger(coolant_temp_K=ra_coolant_temp, fluid=cool_23)
+    Rad_1 = RamAirHeatExchanger(fluid=cool_23)
     radiator_area = Rad_1.size_exchanger(Q_dot_rem/2, T_amb )        # T_amb + 0.5 * (cool_23.T - T_amb)
     #print(f"Heat exchange area of the rad: {radiator_area}")
+
+    # Drag penalty Radiator
+    Rad_TR = RamAirHeatExchanger(fluid=cool_23)
+    TR_rad = Rad_TR.thrust_ratio()
 
     # Electric heater:
     if cool_25.T <= T_fc - deltaT_fc:
         Q_dot_heater = (cool_25.mf_given * cool_25.cp * (T_fc - deltaT_fc - cool_25.T))  # Heat required to heat the coolant to FC temperature
     else:
         Q_dot_heater = 0
-    cool_26 = Fluid(name="Cool_26", T= cool_25.T + Q_dot_heater / (cool_25.cp * cool_25.mf_given), P=cool_25.P, C=0, mf=cool_25.mf_given, fluid_type=coolant) 
+    cool_26 = Fluid(name="Cool_26", T= cool_25.T + Q_dot_heater / (cool_25.cp * cool_25.mf_given), P=cool_25.P, C=0, mf=cool_25.mf_given, fluid_type='Water') 
 
     # Coolant pump
     pump_26_27 = Pump(fluid=cool_26, pump_eff=0.9, delta_pressure=p_cool - cool_26.P)  # Pump for coolant to FC
     pump_26_27_power = pump_26_27.power()
-    cool_27 = Fluid(name="Cool_27", T=cool_26.T, P=p_cool, C=0, mf=cool_26.mf_given, fluid_type=coolant)  # Coolant to FC after pump
+    cool_27 = Fluid(name="Cool_27", T=cool_26.T, P=p_cool, C=0, mf=cool_26.mf_given, fluid_type='Water')  # Coolant to FC after pump
 
     # Store all Fluid instances in a dictionary with their name as key
     fluids_dict = {}
@@ -1080,7 +954,6 @@
                 'temperature': var_value.T,
                 'pressure': var_value.P
             }
-
     return fluids_dict
 
 # RUN -----------------------------------------------------------
@@ -1092,7 +965,7 @@
     p_fc = 1.8e5               # Fuel cell pressure [Pa]
     p_cc = 12e5             # Combustion chamber pressure [Pa]
     h2_mf_fc = 0.01          # H2 mass flow to FC [kg/s]
-    h2_mf_cc = 0.02944          # H2 mass flow to CC [kg/s]
+    h2_mf_cc = 0.01          # H2 mass flow to CC [kg/s]
     T_fc = 273.15+160            # Fuel cell temperature [K]
     T_cc = T_fc           # Combustion chamber temperature [K]
     air_mf_fc = 1.0          # Air mass flow to FC [kg/s]
@@ -1106,4 +979,4 @@
 
     fluids = main(Q_dot_fc, Q_dot_eps, p_fc, p_cc, h2_mf_fc, h2_mf_cc, T_fc, T_cc, air_mf_fc, T_amb, rho_amb, V_amb, p_amb, h2_mf_rec, air_out_fc, p_sto)
 
-    tms_plotting.csv_fluids(fluids)+    #tms_plotting.fluids_table(fluids)