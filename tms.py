import abc
import numpy as np
from CoolProp.CoolProp import get_global_param_string
from CoolProp.CoolProp import PropsSI
import matplotlib.pyplot as plt
import tms_plotting 
import math
from global_constants import *

# ------------------------------ PARAMETERS -----------------------------------
# TODO: 
# - Delete all parameters that are not used in the code
# - List all constants clearly and cite from literature

# TO conditions ------------------------------------
TO_conditions= {
    'T': 293.15,  # Ambient temperature in K
    'M': 0.157,  # Flight Mach number
    'V': 54.0167,  # Flight speed in m/s
    'rho': 1.225 # Air density at cruise in kg/m^3
}

# CRUISE Ambient Conditions --------------------------------
ambient_conditions= {
    'T': 238.651,  # Ambient temperature in K
    'M': 0.4,  # Flight Mach number
    'V': 123.8644,  # Flight speed in m/s
    'rho': 0.55  # Air density at cruise in kg/m^3
}

<<<<<<< HEAD
# Parameters
gamma = 1.4
R = 287.052874

# Wing
S_w = 28.79 # m² TOTAL 

# TEG
efficiency_teg = 0.05 

=======
 
>>>>>>> ea9c5d93
# Ram Air HX -------------------------------
# Air properties
T_air_in = ambient_conditions['T']
T_air_out = ambient_conditions['T'] + 20.0

# Coolant and HX Properties 
ra_coolant_temp = 165 + 20 + 273.15 # K

# Fan 
ra_density = ambient_conditions['rho']  # kg/m³, air density

#Skin HX -----------------------------------------------	

# Air
h_ext_w = ambient_conditions['rho'] * ambient_conditions['V'] * cp_air * 0.185 * (np.log10(reynolds_air))**-2.584 * prandtl_air**-0.66
recovery_factor = prandtl_air ** 0.33  


# Main Classes for Heat Sinks (TMS) -------------------------------
    
class SkinHeatExchanger():
    def __init__(self, area, U, fluid):
        super().__init__()
        self.area = area
        self.U = U             # overall HT coefficient (W/m^2.K)
        self.coolant_temp = fluid.T
        self.ambient_temp = None          # to be set based on flight condition
        self.fluid = fluid                

    def set_ambient(self, T_ambient_K, recovery_factor=0.9, mach=0.3):
        # Set effective ambient (adiabatic wall) temperature for convection calculations
        T_aw = T_ambient_K * (1 + recovery_factor*0.5*(1.4-1)*mach**2)
        self.ambient_temp = T_aw 
    def absorb_heat(self, heat_w):
        if self.ambient_temp is None:
            raise RuntimeError("Ambient conditions not set for SkinHeatExchanger")

        Q_capacity = self.U * self.area * (self.coolant_temp - self.ambient_temp)
        Q_absorbed = min(heat_w, Q_capacity)
        t_coolant_out = self.coolant_temp - Q_absorbed / (self.fluid.cp * self.fluid.mf_given)
        if Q_absorbed < heat_w:
            return Q_absorbed, t_coolant_out
        else:
            print("No need for Radiator")
            return Q_absorbed, t_coolant_out
    
class RamAirHeatExchanger():
    def __init__(self, fluid):
        #self.U = U_W_per_m2K
        #self.coolant_temp = fluid.T
        self.Pr = fluid.Pr
        self.dyn_visc = fluid.dyn_visc
        self.mf_coolant = fluid.mf_given
        self.k_cool = fluid.k
        self.fluid = fluid

        # To be determined during sizing:
        self.U_ra = None
        self.required_area = 0.0    # m² of radiator face
        self.inlet_area = 0.0       # m² of total open hole area
        self.skin_area = 0.0        # m² of skin needed (porous area)
        self.hole_count = 0         # total number of small holes
        self.TR = 0.0
        #self.drag_N = 0.0           # N, raw drag before Meredith effect
        #self.net_drag_N = 0.0       # N, after Meredith recovery
    
    def U_rad(self):

        # PRINT fluid parameters
        #print("k_cool:", self.k_cool)
        #print("Pr:", self.Pr)
        #print("mf_coolant:", self.mf_coolant)
        #print("dyn_visc:", self.dyn_visc)

        # Coolant constants
        dh = 0.002    # 4*A/P  hydraulic diameter

        # Reynolds calc
        Re = 4*self.mf_coolant/(np.pi * dh * self.dyn_visc)
        if Re < 2300:
            raise ValueError("Reynolds number in laminar regime, use a turbulent/combined relation correlation.")
        
        # Nusselt calc
        f = (0.79 * np.log(Re) - 1.64) ** -2
        nu = 0.023*Re**(4/5)*self.Pr**0.3        #nu = ((f/8)*(Re-1000)*self.Pr)/(1+12.7*(f/8)**0.5 * (self.Pr**0.66-1)) # Nusselt number for turbulent flow in tubes [m²/s]
        #print("Nusselt number of the coolant:", nu)
        h_cool = self.k_cool * nu / dh #1500
        wing_coolant_temp = 320  # K
        #print("Heat transfer coefficient of the coolant:", h_cool)

        self.U_ra = 1 / (1/h_air + 1/h_cool)
        #print("Overall heat transfer coefficient", self.U_ra)

        return self.U_ra


    def absorb_heat(self, heat_w):

        return heat_w
    
        # THRUST RECOVERY
    def thrust_ratio(self):

        # Constants
        CD_d_CD_sp = 0.11
        #deltaT_HX0 = np.asarray(deltaT_HX0, dtype=float)

        # variables
        #deltaT_HX0 = np.linspace(0, 10, 100)
        deltaT_HX0 = 8.485  # from T iteration
        #eta_values = [0.995, 0.95, 0.92, 0.90]
        eta_values = [0.92]

        # TAKE OFF (TO)
        #for eta in eta_values:
         #   comp_ratio = (1.0 + 0.5 * (gamma - 1.0) * TO_conditions['M']**2) * eta ** ((gamma - 1.0) / gamma)
          #  term2 = 1.0 - 1.0 / comp_ratio

           # numerator = (2.0 * gamma / (gamma - 1.0) * R) * term2 * ( TO_conditions['T'] * (1.0 + 0.5 * (gamma - 1.0) * TO_conditions['M'] **2) + deltaT_HX0)

            #denominator = TO_conditions['M'] * np.sqrt(gamma * R * TO_conditions['T']) * (1.0 + CD_d_CD_sp / 2.0)
            
            #self.TR = np.sqrt(numerator) / denominator - 1.0

            # plot results
            #plt.plot(deltaT_HX0, self.TR, label=f"ηₚ,07 = {eta:.3f}")
        #plt.xlabel("ΔT_HX⁰ (K)")
        #plt.ylabel("Thrust Ratio (TR)")
        #plt.title("Temperature difference of Radiator vs TR at TO")
        #plt.grid(True)
        #plt.legend()
        #plt.show()


        # CRUISE
        for eta in eta_values:
            comp_ratio = (1.0 + 0.5 * (gamma - 1.0) * ambient_conditions['M']**2) * eta ** ((gamma - 1.0) / gamma)
            term2 = 1.0 - 1.0 / comp_ratio

            numerator = (2.0 * gamma / (gamma - 1.0) * R) * term2 * ( ambient_conditions['T'] * (1.0 + 0.5 * (gamma - 1.0) * ambient_conditions['M'] **2) + deltaT_HX0)

            denominator = ambient_conditions['M'] * np.sqrt(gamma * R * ambient_conditions['T']) * (1.0 + CD_d_CD_sp / 2.0)
            
            self.TR = np.sqrt(numerator) / denominator - 1.0
            print("TR:", self.TR)

            # plot results
            #plt.plot(deltaT_HX0, self.TR, label=f"ηₚ,07 = {eta:.3f}")
        #plt.xlabel("ΔT_HX⁰ (K)")
        #plt.ylabel("Thrust Ratio (TR)")
        #plt.title("Temperature difference of Radiator vs TR at CRUISE")
        #plt.grid(True)
        #plt.legend()
        #plt.show()

        return self.TR

    def size_exchanger(self, heat_w, T_air_in_K):
        #To evaluate the
        #core entrance losses, it will be assumed that the temperature change at the entrance is
        #small and that the fluid velocity is small compared to the velocity of sound
        self.U_rad()
        self.TR = self.thrust_ratio()
        #print("fluid T", self.coolant_temp)

        coolant_temp_out = self.coolant_temp - heat_w / (self.fluid.cp * self.fluid.mf_given)  

        # Iteration for delta T
        coolant_temp = 160 + 273.15             # ADJUST TO FLUID.T (in __init__)
        deltaT_grid = np.linspace(1, 20, 100 )        
        tol = 0.003                                      

        for T in deltaT_grid:
<<<<<<< HEAD

            dT1 = coolant_temp - T_air_in_K                      
            dT2 = coolant_temp - (T_air_in_K + T)                
=======
            # print(T)

            dT1 = coolant_temp_out - T_air_in_K                      
            dT2 = self.coolant_temp - (T_air_in_K + T)                
>>>>>>> ea9c5d93

            dT_lm = (dT2 - dT1) / np.log(dT2 / dT1)

            self.required_area = heat_w / (self.U_ra * dT_lm)
            beta  = 1100
            vol_rad = self.required_area/beta
            front_area_rad = vol_rad/0.05
            length_rad = np.sqrt(front_area_rad)
            if ambient_conditions['V'] < vel_fan:
                mf_air = front_area_rad * vel_fan * ambient_conditions['rho']
                fan = Fan(fan_eff=fan_eff, ra_mf=mf_air, ra_density=ambient_conditions['rho'], delta_pressure=delta_pressure)
                power_fan = fan.power()
            else:
                mf_air = front_area_rad * ambient_conditions['V'] * ambient_conditions['rho']
                power_fan = 0.0

            # ratio we want to drive to 1 
            ratio = (mf_air * cp_air * T) / (self.U_ra * dT_lm)

            # Drag 
            D_g = mf_air * ambient_conditions['V']
            C_D_rad = D_g/(0.5*ambient_conditions['rho'] * ambient_conditions['V']**2 * S_w/2) # C_D for both radiator 
            F_n = (self.TR - 1 )*D_g
            net_drag = D_g - F_n


            if abs(ratio - 1.0) < tol:         
                print(f"Converged: ΔT_air = {T:.3f} K  (ratio = {ratio:.4f})")
                print("Heat area radiator", self.required_area, "m²")
                print("Length of the radiator", length_rad, "m")
                print("Volume of the radiator", vol_rad, "m³")
                print("Mass flow of air", mf_air, "kg/s")
                #print("Gross drag for one radiator", D_g, "N")
                #print("Gross drag for two radiator", 2*D_g, "N")
                print("C_D for the radiators:", C_D_rad, "-")
                print("The net drag of the aircraft due to the radiators:", net_drag, "N")
                break
            
<<<<<<< HEAD
        return self.required_area

    def compute_hole_and_skin_area(self,
                                   heat_w,
                                   T_air_in_K,
                                   T_air_out_K,
                                   flight_speed_m_s,
                                   air_density,
                                   porosity=0.10,
                                   hole_diameter_mm=1.0,
                                   inlet_CD=0.02,
                                   cp_air=1005.0,
                                   meredith_recovery=0.50):        
        delta_T_air = T_air_out_K - T_air_in_K
        if delta_T_air <= 0:
            raise ValueError("T_air_out must exceed T_air_in to carry heat away.")

        m_dot_air = heat_w / (cp_air * delta_T_air)  # kg/s
        A_open = m_dot_air / (air_density * flight_speed_m_s)  # m²
        skin_area = A_open / porosity  # m² of total panel with holes
        if skin_area >= 0.10:
            d_m = hole_diameter_mm / 1000.0
            area_per_hole = np.pi * (d_m / 2) ** 2 # m² per hole
            hole_count = int(np.ceil(A_open / area_per_hole))
        else:
            hole_count = 0
            d_m = 0.0
            area_per_hole = 0.0

        # Total gross drag
        mdot_air = ambient_conditions['rho'] * ambient_conditions['V'] * A_open
        D_g = mdot_air * ambient_conditions['V']

        #drag_N = 0.5 * air_density * (flight_speed_m_s ** 2) * inlet_CD * A_open

        # Net drag 
        #net_drag_N = TR * (1.0 - meredith_recovery)

        # Store results
        self.inlet_area = A_open
        self.skin_area = skin_area
        self.hole_count = hole_count
        self.D_g = D_g
        #self.drag_N = drag_N
        #self.net_drag_N = net_drag_N

        return {
            'm_dot_air': m_dot_air,
            'A_open': A_open,
            'skin_area': skin_area,
            'hole_count': hole_count
            #'drag_N': drag_N,
            #'net_drag_N': net_drag_N
        }
    

=======
        cool_out = Fluid(name = "Coolant Out", T = coolant_temp_out, P = self.fluid.P, 
                         mf = self.fluid.mf_given, fluid_type = self.fluid.fluid_type)
        
        return self.required_area, cool_out, power_fan

    # THRUST RECOVERY
    def thrust_ratio(
        deltaT_HX0,                 # can be a scalar or a NumPy array
        gamma: float,
        R: float,
        M0: float,
        T0: float,
        eta_p07: float ,
        CD_d_CD_sp: float
    ) -> np.ndarray:
        """
        Vectorised thrust-ratio calculation.

        Parameters
        ----------
        deltaT_HX0 : float or array-like
            Heat-exchanger temperature rise(s) [K].
        gamma      : float
            Ratio of specific heats.
        R          : float
            Gas constant [J kg⁻¹ K⁻¹].
        M0         : float
            Flight Mach number.
        T0         : float
            Ambient static temperature [K].
        eta_p07    : float
            Propulsive efficiency term.
        CD_d_CD_sp : float
            Sum (C_D,d + C_D,sp).

        Returns
        -------
        TR : ndarray
            Thrust ratio(s) corresponding to `deltaT_HX0`.
        """
        deltaT_HX0 = np.asarray(deltaT_HX0, dtype=float)

        comp_ratio = (1.0 + 0.5 * (gamma - 1.0) * M0**2) * eta_p07 ** ((gamma - 1.0) / gamma)

        # Guard against unphysical D <= 1
        term2 = 1.0 - 1.0 / comp_ratio

        numerator = (2.0 * gamma / (gamma - 1.0) * R) * term2 * ( T0 * (1.0 + 0.5 * (gamma - 1.0) * M0**2) + deltaT_HX0)

        denominator = M0 * np.sqrt(gamma * R * T0) * (1.0 + CD_d_CD_sp / 2.0)
        
        TR = np.sqrt(numerator) / denominator - 1.0
        #TR = np.where(value > 0, np.sqrt(value) - 1.0, np.nan)  # nan for impossible points
        return TR
    

    # -- sweep ΔT_HX0 from 0 to 110 K --------------------------------------
    deltaT = np.linspace(0, 100, 100)
    eta_values = [0.995, 0.92, 0.90, 0.85]

    for eta in eta_values:
        TR = thrust_ratio(
            deltaT,
            gamma = k_air,
            R     = 287.058,
            M0    = ambient_conditions["M"],
            T0    = ambient_conditions["T"],
            eta_p07       = eta,   # optional override
            CD_d_CD_sp    = 0.11    # optional override
        )
        # plt.plot(deltaT, TR, label=f"ηₚ,07 = {eta:.3f}")

    # print(TR[-1])
    # -- plot ---------------------------------------------------------------
    #plt.plot(deltaT, TR, marker="o")
    '''
    plt.xlabel("ΔT_HX⁰ (K)")
    plt.ylabel("Thrust Ratio (TR)")
    plt.title("Temperature difference of Radiator vs TR (for different pressure ratios)")
    plt.grid(True)
    plt.legend()
    plt.show()
    '''


>>>>>>> ea9c5d93
class ThermoElectricGenerator():
    def __init__(self, hot_temp_K, cold_temp_K, efficiency):
        super().__init__("TEG")
        self.efficiency = efficiency
        self.hot_temp = hot_temp_K
        self.cold_temp = cold_temp_K
    def absorb_heat(self, heat_w):
        Q_absorbed = heat_w 
        P_out = self.efficiency * Q_absorbed
        
        Q_rejected = Q_absorbed - P_out
        # print(f"TEG: Absorbed {Q_absorbed:.2f} W, Power output {P_out:.2f} W, Heat rejected {Q_rejected:.2f} W")
        return P_out  # return the heat that still needs disposal


# -------------------------------- Additional Components -------------------------------
class Fan():
    def __init__(self, fan_eff, ra_mf, ra_density, delta_pressure):
        self.fan_eff = fan_eff
        self.ra_mf = ra_mf
        self.ra_density = ra_density
        self.delta_pressure = delta_pressure
    def power(self):
        return (self.ra_mf * self.delta_pressure) / (self.fan_eff * self.ra_density)    
    
class Pump(): 
    def __init__(self, fluid, pump_eff, delta_pressure):
        self.pump_eff = pump_eff
        self.coolant_mf = fluid.mf_given
        self.coolant_density = fluid.rho
        self.delta_pressure = delta_pressure
    def power(self):
        return (self.coolant_mf * self.delta_pressure) / (self.pump_eff * self.coolant_density)

class HEX():
    def __init__(self, name, fluid_cold, fluid_hot, Q_req):
        self.name = name
        self.fluid_cold = fluid_cold
        self.fluid_hot = fluid_hot
        self.Q_req = Q_req

    def pressure_drop(self,fluid, Re, L_plate, w_plate, d_plate, dh, n_passes, pipe_diam): 
        corr_angle = 30 * np.pi / 180 
        pipe_area = np.pi * (dh/2)**2  
        f = (corr_angle/30)**0.83 * ((30.2/Re)**5 + (6.28/Re**0.5)**5)**0.2
        Dh = 4*w_plate*d_plate / (2*(w_plate + d_plate))  
        drop_channel = 4 * f * (fluid.rho * (fluid.vdot/pipe_area)**2)/2 * L_plate * Dh
        D_coll = pipe_diam 
        drop_collector = 1.4 * n_passes * (fluid.mf_given / (np.pi * (D_coll**2/4)))**2 * 1/(2* fluid.rho) * 1
        
        print(f"Mass flow rate: {fluid.mf_given:.2f} kg/s")
        print(f"Pipe Diameter: {dh:.4f} m")
        print(f"Re: {Re:.4e} (order of magnitude: 10^{int(np.floor(np.log10(Re)))})")
        print(f"Pressure drop in channel: {drop_channel:.2f} Pa")
        print(f"Pressure drop in collector: {drop_collector:.2f} Pa")

        return drop_channel + drop_collector
    
    def size(self,pipe_diam, alpha, type_hx = 'sh',t_cold_out_given = None):
        # Plate properties
        plate_thickness = 3.6 * 1e-3 #m 
        plate_thermal_conductivity = 17.5 # W/(m·K), SS
        size_factor = 1.15 #(1.15-1.25)
        gap_bt_plates = 3e-3  # from excel tool
        N_plates = 10          # from Michelle 

        # Pipe Properties
        N_passes = 1
        dh_coolant = 2*gap_bt_plates / size_factor  # diameter of coolant pipes
        dh_h2 = dh_coolant                          # diameter of hydrogen pipes
        

        #initial guess for mass flow rate of coolant
        self.fluid_hot.mf_given = self.fluid_hot.mf_calculated # self.Q_req / (self.fluid_hot.cp * (self.fluid_hot.T - self.fluid_cold.T))
        
        L_h2 = 447000 # J/kg
        area = 0.3 # assumed area of heat exchanger plate in m² (total)
        H_hx = 500 # Overall heat exchange coefficient for HX [W/m².K]
        #self.fluid_cold.cp = 9384

        # Calculation
        Q = 1000
        iteration = 0
        factor_exists = False

        while abs(Q-self.Q_req) > 1e-5:
            if factor_exists:
                self.fluid_hot.mf_given *= factor
                if factor < 0:
                    area *= abs(factor)**alpha * -1
                else:
                    area *= factor**alpha

            t_hot_out = -self.Q_req / (self.fluid_hot.mf_given * self.fluid_hot.cp) + self.fluid_hot.T
            

            t_hot_in = self.fluid_hot.T
            t_cold_in = self.fluid_cold.T
            #t_cold_out = self.fluid_hot.T - 5
            #t_cold_out = t_cold_in + (self.fluid_cold.mf_given/self.fluid_hot.mf_given )*(L_h2/self.fluid_hot.cp)
            if type_hx == 'sh':
                t_cold_out = t_hot_in - 10
            elif type_hx == 'evap':
                t_cold_out = t_cold_out_given
            delta_t1 = t_hot_out - t_cold_in
            delta_t2 = t_hot_in - t_cold_out
            
            
            lmtd = (delta_t2 - delta_t1) / np.log(delta_t2 / delta_t1)
            S_eff = self.Q_req / (lmtd * H_hx)
            #s_eff = area * size_factor #assumed area of heat exchanger plate
            #N_plates = np.ceil(S_eff / s_eff)
            s_eff = (area - 4* np.pi * (dh_coolant/2)**2 ) * size_factor  # TOTAL EFF AREA
            N_plates = np.ceil(S_eff / s_eff)
            n_channels = np.ceil((N_plates-1) / 2)
            volume = N_plates * area * (plate_thickness+gap_bt_plates)  # m³
            
            # Coolant
            C_h_coolant = 0.348 # Chevron angle of 30deg
            y_coolant = 0.663   # Chevron angle of 30deg
            R_fh = 0.0003526
            Pr_coolant = self.fluid_hot.mu * self.fluid_hot.cp / self.fluid_hot.k
            Re_coolant = self.fluid_hot.mf_calculated * 4/  (np.pi * dh_coolant * self.fluid_hot.mu) 
            Nu_coolant = C_h_coolant * Re_coolant**y_coolant * Pr_coolant**0.33 * 1 # Assuming (mu/mu_w)**0.17 = 1, given the tubes are very narrow
            hc_hot = Nu_coolant * self.fluid_hot.k / dh_coolant

            # H2
            C_h_h2 = 0.348  # Chevron angle of 30deg
            y_h2 = 0.663    # Chevron angle of 30deg
            R_fc = 8.815 * 1e-5 # for vapour
            Pr_h2 = self.fluid_cold.Pr  # Prandtl number for H2
            Re_h2 = self.fluid_cold.mf_calculated * 4 / (np.pi * dh_h2 * self.fluid_cold.mu) 
            Nu_h2 = C_h_h2 * Re_h2**y_h2 * Pr_h2**0.33 * 1 # Assuming (mu/mu_w)**0.17 = 1, given the tubes are very narrow
            hc_cold = Nu_h2 * self.fluid_cold.k / dh_h2


            # Recalculate overall heat transfer coefficient
            H_hx = 1/ (1/hc_cold + 1/hc_hot + R_fc + R_fh + plate_thickness/plate_thermal_conductivity)

            # Recalculate the heat transferred
            Q = H_hx * s_eff * lmtd * N_plates  * N_passes
            # print("Try Q:{H_hx*}")
            factor = self.Q_req / Q 
            # print(f"Iteration: Q = {Q:.2f} W, Required Q = {self.Q_req:.2f} W, Factor = {factor:.2f}")
            # print(f"Iteration: Area = {area:.2f} m², Volume = {volume:.2f} m³, N_plates = {N_plates}, n_channels = {n_channels}")
            hole_area = np.pi * (dh_coolant/2)**2
            ratio =  hole_area / area
            # print(f"Pipe diameter: {dh_coolant:.3f} m")
            # print(f"Coolant mass flow rate: {self.fluid_hot.mf_calculated:.2f} kg/s")
            # print(f"Total Surface Required: {S_eff:.2f} m²") 
            iteration += 1
            factor_exists = True

        print(f"t_hot_in: {t_hot_in:.2f} K", f"t_hot_out: {t_hot_out:.2f} K")
        print(f"t_cold_in: {t_cold_in:.2f} K", f"t_cold_out: {t_cold_out:.2f} K")
        print(f"detla_t1: {delta_t1:.2f} K", f"detla_t2: {t_hot_in - t_cold_out:.2f} K")

        print(f"Final Area: {area:.2f} m², Volume: {volume:.2f} m³, N_plates: {N_plates}, n_channels: {n_channels}")
        L_plate = 2/3 * area
        w_plate = 1/3 * area
        drop_h2 = self.pressure_drop(self.fluid_cold, Re_h2, L_plate, w_plate, gap_bt_plates, dh_h2, N_passes, pipe_diam)
        drop_coolant = self.pressure_drop(self.fluid_hot, Re_coolant, L_plate, w_plate, gap_bt_plates, dh_coolant, N_passes, pipe_diam)

        #Coolant In
        self.fluid_hot.T = t_hot_in
        cool_in = self.fluid_hot

        #Coolant Out
        cool_out = Fluid(name = "Coolant Out", T = t_hot_out, P = self.fluid_hot.P - drop_coolant, 
                         mf = self.fluid_hot.mf_given * 0.5, fluid_type = self.fluid_hot.fluid_type)
        
        #H2 Out
        self.fluid_cold.T = t_cold_out
        self.fluid_cold.P -= drop_h2
        cold_out = self.fluid_cold

        return cool_in, cool_out, cold_out, area, volume   

class Compressor():
    def __init__(self, comp_efficiency, pressure_ratio, fluid):
        self.efficiency = comp_efficiency
        self.pressure_ratio = pressure_ratio
        self.fluid = fluid  

    def power(self):
        inlet_temperature = self.fluid.T  
        gamma = self.fluid.gamma 
        T_out = inlet_temperature * (1 + 1 / self.efficiency * (self.pressure_ratio ** ((gamma - 1) / gamma) - 1))  # Isentropic relation

        cp = self.fluid.cp  
        mdot = self.fluid.mf_given
        power_req = mdot * cp * (T_out - inlet_temperature) / self.efficiency  # Power in Watts
        return power_req
    
    def mass(self, power):
        return power * 0.0400683 + 5.17242

class Turbine():
    def __init__(self, turbine_efficiency, fluid):
        self.efficiency = turbine_efficiency
        self.fluid = fluid

    def power(self, T_in, T_out):
        # Calculate the power produced by the turbine
        cp_gas = self.fluid.cp
        mdot = self.fluid.mf_given
        power_provide = mdot * cp_gas * (T_in - T_out) / self.efficiency  # Power in Watts\
        return power_provide
    
    def mass(self, power):
        # MASSIVE assumption of turbine mass being calculated in the same way as compressor
        return power * 0.0400683 + 5.17242

class Valve():
    def __init__(self, fluid, valve_efficiency = 0.9 ):
        self.efficiency = valve_efficiency
        self.fluid = fluid

    def valve_mass(self):
        mdot_coolant = self.fluid.mf_given
        return (0.568 * mdot_coolant ** 0.5541)

class Fluid():
    def __init__(self, name, T, P, mf, fluid_type, C = None):
        sat_temp = 0
        gas = True
        if fluid_type == 'ParaHydrogen' or fluid_type == 'Water':
            if P < PropsSI('PCRIT', fluid_type):
                sat_temp = PropsSI('T', 'P', P, 'Q', 0, fluid_type)  # Saturation temperature at given pressure
            if abs(T - sat_temp) < 1e-3:
                gas = False
        self.name = name
        self.T = T  # Temperature in Kelvin
        self.P = P  # Pressure in Pascals
        self.cp = PropsSI('C', 'P', P, 'T', T, fluid_type) if gas else PropsSI('C', 'P', P, 'Q', 0, fluid_type)  # Specific heat capacity at constant pressure
        self.C = C if C is not None else self.cp * mf  # Heat capacity rate
        self.mf_calculated = self.C/self.cp
        self.mf_given = mf
        self.k = PropsSI('CONDUCTIVITY', 'P', P, 'T', T, fluid_type) if gas else PropsSI('CONDUCTIVITY', 'P', P, 'Q', 0, fluid_type)  # Thermal conductivity of LH2 at storage pressure
        self.dyn_visc = PropsSI('VISCOSITY', 'P', P, 'T', T, fluid_type) if gas else PropsSI('VISCOSITY', 'P', P, 'Q', 0, fluid_type) # Viscosity of LH2 at storage pressure
        self.gamma = PropsSI('CP0MASS', 'P', P, 'T', T, fluid_type) / PropsSI('CVMASS', 'P', P, 'T', T, fluid_type) if gas else PropsSI('CP0MASS', 'P', P, 'Q', 0, fluid_type) / PropsSI('CVMASS', 'P', P, 'Q', 0, fluid_type) # Heat capacity ratio of LH2 at storage pressure
        self.Pr = PropsSI('PRANDTL', 'P', P, 'T', T, fluid_type) if gas else PropsSI('PRANDTL', 'P', P, 'Q', 0, fluid_type) # Prandtl number of LH2 at storage pressure
        self.rho = PropsSI('D', 'P', P, 'T', T, fluid_type) if gas else PropsSI('D', 'P', P, 'Q', 0, fluid_type) # Density of LH2 at storage pressure
        self.vdot = mf / self.rho  # Volumetric flow rate in m³/s
        self.kin_visc = self.dyn_visc / self.rho  # Kinematic viscosity of LH2 at storage pressure
        self.fluid_type = fluid_type
        self.mu = self.dyn_visc  # Dynamic viscosity of the fluid
    
class Pipe():
    def __init__(self, length, d_in, fluid, type = 'normal'):
        """Initialize the Heat Pipe Analyzer"""
        self.mat_density = 7900
        self.length = length
        self.d_in = d_in
        self.d_out = self.d_in * 1.1
        self.d_is = self.d_out * 1.1
        self.temp_fluid = fluid.T
        self.temp_air = 273.15 + 20
        self.therm_conduc_fluid = fluid.k
        self.prandtl_number = fluid.Pr
        self.mass_flow = fluid.mf_given
        self.spec_heat = fluid.cp
        self.heat_trans_air = 10
        self.therm_conduc_pipe = 15
        self.therm_conduc_insulation = 15
        self.density_fluid = fluid.rho
        self.kinematic_visc = fluid.kin_visc
        self.material_roughness = 0.004e-3
        self.fluid = fluid  # Store the fluid object for later use

    def analyze_heat_pipe(self, out_name):
        """
        Combined analysis of heat pipe: calculate both pressure drop and temperature distribution

        Parameters:
        length: pipe length
        d_in: inner diameter
        d_out: outer diameter
        d_is: insulation outer diameter
        temp_fluid: initial fluid temperature
        temp_air: ambient air temperature
        therm_conduc_fluid: thermal conductivity of fluid
        prandtl_number: Prandtl number
        mass_flow: mass flow rate
        spec_heat: specific heat of fluid
        heat_trans_air: heat transfer coefficient air
        therm_conduc_pipe: thermal conductivity of pipe material
        therm_conduc_insulation: thermal conductivity of insulation material
        density_fluid: fluid density
        kinematic_visc: kinematic viscosity of fluid
        material_roughness: absolute roughness of pipe material

        Returns:
        dict: {'pressure_drop': float, 'temperature_profile': np.array, 'reynolds': float}
        """
        # Calculate fluid velocity
        velocity_fluid = abs(self.mass_flow / (self.density_fluid * ((self.d_in / 2) ** 2) * np.pi))

        # Calculate Reynolds number
        reynolds = velocity_fluid * self.d_in / self.kinematic_visc
        

        # ==================== PRESSURE DROP CALCULATION ====================
        # Check for laminar or turbulent flow and calculate Darcy-Weisbach coefficient
        if reynolds < 2300:
            darcy_weisbach = 64 / reynolds
        else:
            x_darcy = (-2.457 * np.log((7 / reynolds) ** 0.9 + 0.27 * self.material_roughness / self.d_in)) ** 16
            y_darcy = (37530 / reynolds) ** 16
            darcy_weisbach = 8 * ((8 / reynolds) ** 12 + (x_darcy + y_darcy) ** -1.5) ** (1 / 12)

        # Calculate pressure drop at the end of the pipe
        pressure_drop = self.length * (darcy_weisbach * self.density_fluid * velocity_fluid ** 2) / (self.d_in * 2)

        # ==================== TEMPERATURE PROFILE CALCULATION ====================
        # Initialize temperature array
        temperature = [self.temp_fluid]
        energies = 0
        steps = 100

        # Calculate heat transfer coefficient
        nu_turb = 0.0223 * (reynolds ** 0.8) * self.prandtl_number ** 0.4
        heat_trans_co = nu_turb * self.therm_conduc_fluid / self.d_in

        # Calculate surface areas
        surface_in = np.pi * self.d_in * (self.length)
        surface_out = np.pi * self.d_is * (self.length / steps)

        # Calculate thermal resistances
        r_fluid = (1 / (self.mass_flow * self.spec_heat * (1 - np.exp(-1 * heat_trans_co * surface_in / (self.mass_flow * self.spec_heat))))) * steps
        r_air = 1 / (self.heat_trans_air * surface_out)
        r_wall = np.log(self.d_out / self.d_in) / (2 * np.pi * self.therm_conduc_pipe * (self.length / steps))
        r_insulation = np.log(self.d_is / self.d_out) / (2 * np.pi * self.therm_conduc_insulation * (self.length / steps))
        r_tot = r_fluid + r_air + r_wall + r_insulation


        # Calculate time in pipe
        time_in_pipe = self.length / velocity_fluid


        temps_fluid = self.temp_fluid
        mass_section = (self.length / steps) * (self.d_in / 2) ** 2 * np.pi * self.density_fluid

        # Calculate temperature at each step
        for i in range(steps):
            delta_q = (temps_fluid - self.temp_air) / r_tot
            delta_t = time_in_pipe * delta_q / (mass_section * self.spec_heat) / steps
            temps_fluid = temps_fluid - delta_t
            temperature.append(temps_fluid)
            energies = energies + delta_q
        
        energy_lost = energies
        output_fluid = Fluid(name=out_name , T=self.fluid.T, P=self.fluid.P, mf=self.fluid.mf_given, fluid_type=self.fluid.fluid_type)
        if type == 'normal':
            output_fluid -= pressure_drop
            output_fluid = temperature[-1]  # Update fluid temperature to final value
        if type == 'inv':
            output_fluid.P += pressure_drop
            output_fluid.T += (temperature[0]- temperature[-1]) 

        return output_fluid

    def mass(self):
        """
        Calculate the mass of the pipe
        Returns:
        float: mass of the pipe in kg
        """
        mass = self.mat_density * self.length * np.pi * ((self.d_out / 2) ** 2 - (self.d_in / 2) ** 2)
        return mass


def size_pipes_h2(h2_mf_fc, h2_mf_cc, p_sto,fluid,diam_est):
    sf_delta_p = 2e5
    pressure_drop = p_sto -4.511e5 - sf_delta_p 
    total_pressure_drop = 0

    # First half
    length1 = 6.3425
    diam1 = diam_est
    mf1 = (h2_mf_fc + h2_mf_cc)
    v_fluid1 = mf1 / (fluid.rho * ((diam1 / 2) ** 2) * np.pi)
    reynolds1 = v_fluid1 * diam1 / fluid.kin_visc

    if reynolds1 < 2300:
            darcy_weisbach = 64 / reynolds1
    else:
        x_darcy = (-2.457 * np.log((7 / reynolds1) ** 0.9 + 0.27 * 0.004e-3 / diam1)) ** 16
        y_darcy = (37530 / reynolds1) ** 16
        darcy_weisbach = 8 * ((8 / reynolds1) ** 12 + (x_darcy + y_darcy) ** -1.5) ** (1 / 12)
    pressure_drop1 = length1 * (darcy_weisbach * fluid.rho * v_fluid1 ** 2) / (diam1 * 2)

    # Second half
    diam2 = diam_est * h2_mf_cc / (h2_mf_cc + h2_mf_fc) 
    length2 = 3.225
    mf2 = h2_mf_cc
    v_fluid2 = mf2 / (fluid.rho * ((diam2 / 2) ** 2) * np.pi)
    reynolds2 = v_fluid2 * diam2 / fluid.kin_visc

    if reynolds2 < 2300:
            darcy_weisbach = 64 / reynolds2
    else:
        x_darcy = (-2.457 * np.log((7 / reynolds2) ** 0.9 + 0.27 * 0.004e-3 / diam2)) ** 16
        y_darcy = (37530 / reynolds2) ** 16
        darcy_weisbach = 8 * ((8 / reynolds2) ** 12 + (x_darcy + y_darcy) ** -1.5) ** (1 / 12)
    pressure_drop2 = length2 * (darcy_weisbach * fluid.rho * v_fluid2 ** 2) / (diam2 * 2)

    # Total pressure drop
    total_pressure_drop = pressure_drop1 + pressure_drop2
    press_err = total_pressure_drop - pressure_drop
    if press_err < 0:
        print(f"Selected pipe diameter {diam_est:.3f} m is adequate, pressure drop is {total_pressure_drop:.2f} Pa, with an estimated maximum allowed of {pressure_drop:.2f} Pa")
    else: 
        print(f"Increase pipe diameter, pressure drop is {total_pressure_drop:.2f} Pa, with an estimated maximum allowed of {pressure_drop:.2f} Pa")


    
# ------------------------------ MAIN PROGRAM -----------------------------------


def main(Q_dot_fc, Q_dot_eps, p_fc, p_cc, h2_mf_fc, h2_mf_cc, T_fc, T_cc, air_mf_fc, T_amb, rho_amb, V_amb, p_amb, h2_mf_rec, air_out_fc, p_sto):
    #coolant = 'INCOMP::MEG-60%'
    coolant = 'Water'
    p_cool = 5.7e5
    fc_press_drop_cool = 100000
    cool_0 = Fluid(name="FuelCellCoolantGeneric", T=T_fc, P=p_cool, C=None, mf=10, fluid_type=coolant)  # Coolant to FC
    cool_mf_per_fc = Q_dot_fc / (cool_0.cp * deltaT_fc * 2)
    cool_0.mf_given = cool_mf_per_fc  # Mass flow rate of coolant to FC

    alpha_sh = 0.3
    alpha_evap = 0.6

    sources = np.array([Q_dot_fc, Q_dot_eps])
    Q_dot_rem = np.sum(sources)

    h2_mf_fc = h2_mf_fc   # Total H2 mass flow rate to fuel cell (both wings)
    h2_mf_cc = h2_mf_cc   # Total H2 mass flow rate to combustion chamber (both wings)

    # Calculate pipe diameter for H2
    h2_test = Fluid(
        name="H2_Test",
        T=PropsSI('T', 'P', p_sto, 'Q', 1, 'ParaHydrogen'),  # Q=1 for saturated vapor (gaseous H2)
        P=p_sto,
        mf=h2_mf_fc + h2_mf_cc,
        fluid_type='ParaHydrogen'
    )
    diam_est = 0.10
    size_pipes_h2(h2_mf_fc, h2_mf_cc, p_sto,h2_test, diam_est)

    # Initialize -----------------------------
    T_tank = PropsSI('T', 'P', p_sto, 'Q', 0, 'ParaHydrogen')  # Initial temperature of LH2 tank
    h2_1 = Fluid(name="H2_1", T=T_tank, P=p_sto, C = None, mf = h2_mf_fc + h2_mf_cc, fluid_type='ParaHydrogen')

    # Pipe h2 12
    pipe_h2_12 = Pipe(1, 0.05, h2_1)  # 1 m length, 50 mm diameter
    h2_2 = pipe_h2_12.analyze_heat_pipe('H2_2')

    # Pipe h2 34
    T_sat_h2 = PropsSI('T', 'P', h2_2.P, 'Q', 0, h2_2.fluid_type)  # Saturation temperature of H2 at pressure P
    h2_3 = Fluid(name="H2_3", T=T_sat_h2 + HEX_1_deltaT, P=p_sto, C = None, mf = h2_mf_fc + h2_mf_cc, fluid_type='ParaHydrogen')
    pipe_h2_34 = Pipe(1, 0.05, h2_3)  # 1 m length, 50 mm diameter
    h2_4 = pipe_h2_34.analyze_heat_pipe('H2_4')

    # Superheater HEX
    cool_19 = Fluid(name="FuelCellCoolant", T=T_fc, P=p_cool-fc_press_drop_cool, C=None, mf = cool_mf_per_fc * 2, fluid_type=coolant) 
    t_cold_out_given = T_sat_h2 + HEX_1_deltaT
    Q_h2_heat = (PropsSI('H', 'P', h2_2.P, 'T', T_fc-10, h2_2.fluid_type) - PropsSI('H', 'P', h2_2.P, 'T', t_cold_out_given, h2_2.fluid_type)) * h2_2.mf_given   # Heat of vaporization
    hx_heat = HEX(name="SuperHeater", fluid_cold=h2_4, fluid_hot=cool_19, Q_req=Q_h2_heat)
    cool_19,cool_20,h2_5, hx_heat_area, hx_heat_volume = hx_heat.size(diam_est, type_hx='sh',alpha=alpha_sh)
    Q_dot_rem -= Q_h2_heat 

    # Pipe cool 20-1
    pipe_cool_20_1 = Pipe(1, 0.05, cool_20)  # 1 m length, 50 mm diameter
    cool_1 = pipe_cool_20_1.analyze_heat_pipe("Cool_1")

    # Vaporizer HEX
    Q_vap = (PropsSI('H', 'P', h2_2.P, 'T', t_cold_out_given, h2_2.fluid_type) - PropsSI('H', 'P', h2_2.P, 'Q', 0, h2_2.fluid_type)) * h2_2.mf_given   # Heat of vaporization
    print(f"Q_vap: {Q_vap:.2f} W")
    hx_vap = HEX(name="Vaporizer", fluid_cold=h2_2, fluid_hot=cool_1, Q_req=Q_vap)
    cool_1,cool_2,h2_3, hx_vap_area, hx_vap_volume = hx_vap.size(diam_est, t_cold_out_given=t_cold_out_given, type_hx='evap',alpha = alpha_evap)
    Q_dot_rem -= Q_vap

    # Pipe h2 5-6
    pipe_h2_5_6 = Pipe(1, 0.05, h2_5)  # 1 m length, 50 mm diameter
    h2_6 = pipe_h2_5_6.analyze_heat_pipe("H2_6")

    # Intersection 6-11-7
    h2_7 = Fluid(name="H2_7", T=h2_6.T, P=h2_6.P, C=0, mf=h2_mf_fc, fluid_type='ParaHydrogen')  # H2 to fuel cell
    h2_11 = Fluid(name="H2_7", T=h2_6.T, P=h2_6.P, C=0, mf=h2_mf_cc, fluid_type='ParaHydrogen')  # H2 to CC
    valve_6711 = Valve(fluid=h2_6, valve_efficiency=0.9)  # Valve for H2 to fuel cell
    valve_6711_mass = valve_6711.valve_mass()  # Mass of the valve

    # PATH to CC ----------------------------------------------
    # Pipe h2 11-12
    pipe_h2_11_12 = Pipe(1, 0.05, h2_11)  # 1 m length, 50 mm diameter
    h2_12 = pipe_h2_11_12.analyze_heat_pipe("H2_12")

    # Intersection 12-13-26
    comp_14_15_PI = 5
    split_13_26 = 1 - ((p_cc+1)/h2_12.P - comp_14_15_PI)/(h2_12.P - comp_14_15_PI)
    h2_13 = Fluid(name="H2_13", T=h2_12.T, P=h2_12.P, C=0, mf=h2_mf_cc * split_13_26, fluid_type='ParaHydrogen')  # H2 to Compressor
    h2_26 = Fluid(name="H2_26", T=h2_12.T, P=h2_12.P, C=0, mf=h2_mf_cc * (1-split_13_26), fluid_type='ParaHydrogen')  # H2 around Compressor
    valve_121326 = Valve(fluid=h2_12, valve_efficiency=0.9)  # Valve for H2 to CC
    valve_121326_mass = valve_121326.valve_mass()  # Mass of the valve

    # Pipe h2 13-14
    pipe_h2_13_14 = Pipe(1, 0.05, h2_13)  # 1 m length, 50 mm diameter
    h2_14 = pipe_h2_13_14.analyze_heat_pipe("H2_14")

    # Pipe h2 26-18
    pipe_h2_26_18 = Pipe(1, 0.05, h2_26)  # 1 m length, 50 mm diameter
    h2_18 = pipe_h2_26_18.analyze_heat_pipe('H2_18')

    # Compressor 14-15
    comp_14_15 = Compressor(comp_efficiency=0.9, pressure_ratio=comp_14_15_PI, fluid=h2_14)
    comp14_15_power = comp_14_15.power()
    comp_14_15_mass = comp_14_15.mass(comp14_15_power)
    h2_15 = Fluid(name="H2_15", T=h2_14.T, P=h2_14.P * comp_14_15_PI, C=0, mf=h2_14.mf_given, fluid_type='ParaHydrogen')

    # Pipe h2 15-16
    pipe_h2_15_16 = Pipe(1, 0.05, h2_15)  # 1 m length, 50 mm diameter
    h2_16 = pipe_h2_15_16.analyze_heat_pipe("H2_16")

    # Intersection 16-17-18
    h2_17 = Fluid(name="H2_17", T=h2_16.T, P=p_cc + 1e5, C=0, mf=h2_mf_cc, fluid_type='ParaHydrogen')  # H2 to CC

    # Pipe h2 17-19
    pipe_h2_17_19 = Pipe(1, 0.05, h2_17)  # 1 m length, 50 mm diameter
    h2_19 = pipe_h2_17_19.analyze_heat_pipe("H2_19")

    # Valve 19-20
    valve_1920 = Valve(fluid=h2_19, valve_efficiency=0.9) 
    valve_1920_mass = valve_1920.valve_mass()  # Mass of the valve
    h2_20 = Fluid(name="H2_20", T=h2_19.T, P=p_cc, C=0, mf=h2_mf_cc, fluid_type='ParaHydrogen')  # H2 to CC

    # Pipe h2 20-21
    h2_20_copy = Fluid(name="H2_20_copy", T=h2_20.T, P=h2_20.P, C=0, mf=h2_mf_cc/2, fluid_type='ParaHydrogen')
    pipe_h2_20_21 = Pipe(1, 0.05, h2_20_copy)  # 1 m length, 50 mm diameter
    h2_21 = pipe_h2_20_21.analyze_heat_pipe("H2_21")

    # PATH to FC -------------------------------------------------
    pipe_h2_7_8 = Pipe(1, 0.05, h2_7)  # 1 m length, 50 mm diameter
    h2_8 = pipe_h2_7_8.analyze_heat_pipe("H2_8")
    h2_8_copy = Fluid(name="H2_8_copy", T=h2_8.T, P=h2_8.P, C=0, mf=h2_mf_fc/2, fluid_type='ParaHydrogen')
    
    valve_8_9 = Valve(fluid=h2_8, valve_efficiency=0.9)  # Valve for H2 to fuel cell
    valve_8_9_mass = valve_8_9.valve_mass()  # Mass of the valve
    h2_9 = Fluid(name="H2_9", T=h2_8.T, P=p_fc, C=0, mf=h2_mf_fc, fluid_type='ParaHydrogen')  # H2 to fuel cell

    # Pipe h2 9-10
    h2_9_copy = Fluid(name="H2_9_copy", T=h2_9.T, P=h2_9.P, C=0, mf=h2_mf_fc/2, fluid_type='ParaHydrogen')
    pipe_h2_9_10 = Pipe(1, 0.05, h2_9_copy)  # 1 m length, 50 mm diameter
    h2_10 = pipe_h2_9_10.analyze_heat_pipe("H2_10")

    # FC Circulation 
    fc_press_drop_h2 = 100000
    h2_22 = Fluid(name="H2_22", T=T_fc, P=p_fc - fc_press_drop_h2 , C=0, mf=h2_mf_rec, fluid_type='ParaHydrogen')  

    # Pipe h2 22-23
    pipe_h2_22_23 = Pipe(1, 0.05, h2_22)  # 1 m length, 50 mm diameter
    h2_23 = pipe_h2_22_23.analyze_heat_pipe("H2_23")

    # Compressor 23-24
    comp_23_24_PI = p_fc / h2_23.P
    comp_23_24 = Compressor(comp_efficiency=0.9, pressure_ratio=comp_23_24_PI, fluid=h2_23)
    comp23_24_power = comp_23_24.power()
    comp_23_24_mass = comp_23_24.mass(comp23_24_power)
    h2_24 = Fluid(name="H2_24", T=h2_23.T, P=h2_23.P * comp_23_24_PI, C=0, mf=h2_mf_fc/2, fluid_type='ParaHydrogen')

    # Pipe h2 24-25
    pipe_h2_24_25 = Pipe(1, 0.05, h2_24)  # 1 m length, 50 mm diameter
    h2_25 = pipe_h2_24_25.analyze_heat_pipe("H2_25")

    # FC Cooling ----------------------------------------

    # Pipe cool 2-3
    pipe_cool_2_3 = Pipe(1, 0.05, cool_2)  # 1 m length, 50 mm diameter
    cool_3 = pipe_cool_2_3.analyze_heat_pipe("Cool_3")

    # Intersection 3-4A-4B
    cool_4 = Fluid(name="Cool_4", T=cool_3.T, P=cool_3.P, C=0, mf=cool_3.mf_given/2, fluid_type=coolant) 

    # Pipe cool 4-5
    pipe_cool_4_5 = Pipe(1, 0.05, cool_4)  # 1 m length, 50 mm diameter
    cool_5 = pipe_cool_4_5.analyze_heat_pipe("Cool_5")

    # Pipe 19-22
    pipe_cool_19_22 = Pipe(1, 0.05, cool_19, type ='inv')  # 1 m length, 50 mm diameter
    cool_22 = pipe_cool_19_22.analyze_heat_pipe("Cool_22")

    # Intersection 22-21A-21B
    cool_21 = Fluid(name="Cool_21", T=cool_22.T, P=cool_22.P, C=0, mf=cool_22.mf_given/2, fluid_type=coolant)

    # Pipe 21-20
    pipe_cool_21_20 = Pipe(1, 0.05, cool_21, type='inv')  # 1 m length, 50 mm diameter
    cool_20 = pipe_cool_21_20.analyze_heat_pipe("Cool_20")

    # Pipe 12-13
    cool_12 = Fluid(name="Cool_12", T=T_fc, P=p_cool, C=0, mf=cool_mf_per_fc, fluid_type=coolant)  # Coolant to FC
    pipe_cool_12_13 = Pipe(1, 0.05, cool_12)  # 1 m length, 50 mm diameter
    cool_13 = pipe_cool_12_13.analyze_heat_pipe("Cool_13")

    # Valve 13-20-14
    valve_132014 = Valve(fluid=cool_13, valve_efficiency=0.9)  # Valve for coolant to FC
    valve_132014_mass = valve_132014.valve_mass()  # Mass of the valve
    cool_14 = Fluid(name="Cool_14", T=cool_13.T, P=cool_13.P, C=None, mf=cool_13.mf_given - cool_20.mf_given, fluid_type=coolant)  # Coolant to FC
    
    # Pipe 14-15
    pipe_cool_14_15 = Pipe(1, 0.05, cool_14)  # 1 m length, 50 mm diameter
    cool_15 = pipe_cool_14_15.analyze_heat_pipe("Cool_15")

    # Valve 15-16-17
    valve_151617 = Valve(fluid=cool_15, valve_efficiency=0.9)  # Valve for coolant to FC    
    valve_151617_mass = valve_151617.valve_mass()  # Mass of the valve
    
    # Calculate bypass flow rate:
    T_not_HEX = (cool_12.mf_given * (cool_12.T - deltaT_fc) - cool_20.mf_given * cool_5.T) / (cool_12.mf_given - cool_20.mf_given)  # Temperature of coolant to FC without HEX
    cool_17_mf_minimum = Q_dot_rem / (cool_15.cp * (cool_15.T - T_amb))  
    cool_mf_bypass = (T_not_HEX * cool_14.mf_given - cool_17_mf_minimum * T_amb) / cool_15.T
    cool_17_mf = np.maximum(cool_17_mf_minimum, cool_15.mf_given - cool_mf_bypass)  # Minimum mass flow rate of coolant to FC

    cool_17 = Fluid(name="Cool_17", T=cool_15.T, P=cool_15.P, C=0, mf=cool_17_mf, fluid_type=coolant)  # Coolant to FC
    cool_16 = Fluid(name="Cool_16", T=cool_15.T, P=cool_15.P, C=0, mf=cool_15.mf_given - cool_17_mf, fluid_type=coolant)  # Coolant to FC
    
    # Pipe 17-18
    pipe_cool_17_18 = Pipe(1, 0.05, cool_17)  # 1 m length, 50 mm diameter    
    cool_18 = pipe_cool_17_18.analyze_heat_pipe("Cool_18")

    # Skin Heat Exchanger
    # ---------------------------------- COMPLETE THE SKIN HX SIZING HERE ----------------------------------
    skin_hx = SkinHeatExchanger(area = area_wing*2, fluid = cool_18, U = 80)
    skin_hx.set_ambient(T_ambient_K = ambient_conditions['T'])
    Q_abs, t_cool_out = skin_hx.absorb_heat(Q_dot_rem)
    cool_23 = Fluid(name="Cool_23", T=t_cool_out, P=cool_18.P, C=0, mf=cool_18.mf_given, fluid_type=coolant)  
    Q_dot_rem -= Q_abs  
    
    if Q_dot_rem > 0:
        Rad_1 = RamAirHeatExchanger(coolant_temp_K=ra_coolant_temp, fluid=cool_23)
        radiator_area, cool_24, power_fan = Rad_1.size_exchanger(Q_dot_rem/2, T_amb)

    else:
        # No need for radiator, all waste heat is absorbed
        cool_24 = Fluid(name="Cool_24", T=cool_23.T, P=cool_23.P, C=0, mf=cool_23.mf_given, fluid_type=coolant)

    # Intersection 24-5-25
    cool_25 = Fluid(name="Cool_25", T=(cool_24.T * cool_24.mf_given + cool_5.T * cool_5.mf_given) / (cool_5.mf_given + cool_24.mf_given), P=cool_24.P, C=0, mf=cool_24.mf_given + cool_5.mf_given, fluid_type=coolant) 
    
<<<<<<< HEAD
    # Radiator 
    Rad_1 = RamAirHeatExchanger(fluid=cool_23)
    radiator_area = Rad_1.size_exchanger(Q_dot_rem/2, T_amb )        # T_amb + 0.5 * (cool_23.T - T_amb)
    #print(f"Heat exchange area of the rad: {radiator_area}")

    # Drag penalty Radiator
    Rad_TR = RamAirHeatExchanger(fluid=cool_23)
    TR_rad = Rad_TR.thrust_ratio()

=======
>>>>>>> ea9c5d93
    # Electric heater:
    if cool_25.T <= T_fc - deltaT_fc:
        Q_dot_heater = (cool_25.mf_given * cool_25.cp * (T_fc - deltaT_fc - cool_25.T))  # Heat required to heat the coolant to FC temperature
    else:
        Q_dot_heater = 0
    cool_26 = Fluid(name="Cool_26", T= cool_25.T + Q_dot_heater / (cool_25.cp * cool_25.mf_given), P=cool_25.P, C=0, mf=cool_25.mf_given, fluid_type=coolant) 

    # Coolant pump
    pump_26_27 = Pump(fluid=cool_26, pump_eff=0.9, delta_pressure=p_cool - cool_26.P)  # Pump for coolant to FC
    pump_26_27_power = pump_26_27.power()
    cool_27 = Fluid(name="Cool_27", T=cool_26.T, P=p_cool, C=0, mf=cool_26.mf_given, fluid_type=coolant)  # Coolant to FC after pump

    # Store all Fluid instances in a dictionary with their name as key
    fluids_dict = {}
    for var_name, var_value in locals().items():
        if isinstance(var_value, Fluid):
            fluids_dict[var_value.name] = {
                'massflow': var_value.mf_given,
                'temperature': var_value.T,
                'pressure': var_value.P
            }

    return fluids_dict

# RUN -----------------------------------------------------------
if __name__ == "__main__":
    
    # Dummy values for main function inputs
    Q_dot_fc = 500000         # Waste heat from fuel cell [W]
    Q_dot_eps = 20000        # Waste heat from EPS [W]
    p_fc = 1.8e5               # Fuel cell pressure [Pa]
    p_cc = 12e5             # Combustion chamber pressure [Pa]
    h2_mf_fc = 0.01          # H2 mass flow to FC [kg/s]
    h2_mf_cc = 0.02944          # H2 mass flow to CC [kg/s]
    T_fc = 273.15+160            # Fuel cell temperature [K]
    T_cc = T_fc           # Combustion chamber temperature [K]
    air_mf_fc = 1.0          # Air mass flow to FC [kg/s]
    T_amb = 273.15+15           # Ambient temperature [K]
    rho_amb = 1.225          # Ambient air density [kg/m^3]
    V_amb = 120.0            # Ambient velocity [m/s]
    p_amb = 101325           # Ambient pressure [Pa]
    h2_mf_rec = 0.005         # H2 recirculation mass flow [kg/s]
    air_out_fc = 1         # Air out of FC [kg/s]
    p_sto = 7e5              # Storage pressure [Pa]

    fluids = main(Q_dot_fc, Q_dot_eps, p_fc, p_cc, h2_mf_fc, h2_mf_cc, T_fc, T_cc, air_mf_fc, T_amb, rho_amb, V_amb, p_amb, h2_mf_rec, air_out_fc, p_sto)

    tms_plotting.csv_fluids(fluids)<|MERGE_RESOLUTION|>--- conflicted
+++ resolved
@@ -28,20 +28,12 @@
     'rho': 0.55  # Air density at cruise in kg/m^3
 }
 
-<<<<<<< HEAD
 # Parameters
 gamma = 1.4
-R = 287.052874
-
-# Wing
-S_w = 28.79 # m² TOTAL 
 
 # TEG
 efficiency_teg = 0.05 
 
-=======
- 
->>>>>>> ea9c5d93
 # Ram Air HX -------------------------------
 # Air properties
 T_air_in = ambient_conditions['T']
@@ -204,10 +196,6 @@
         #core entrance losses, it will be assumed that the temperature change at the entrance is
         #small and that the fluid velocity is small compared to the velocity of sound
         self.U_rad()
-        self.TR = self.thrust_ratio()
-        #print("fluid T", self.coolant_temp)
-
-        coolant_temp_out = self.coolant_temp - heat_w / (self.fluid.cp * self.fluid.mf_given)  
 
         # Iteration for delta T
         coolant_temp = 160 + 273.15             # ADJUST TO FLUID.T (in __init__)
@@ -215,16 +203,10 @@
         tol = 0.003                                      
 
         for T in deltaT_grid:
-<<<<<<< HEAD
-
-            dT1 = coolant_temp - T_air_in_K                      
-            dT2 = coolant_temp - (T_air_in_K + T)                
-=======
-            # print(T)
-
-            dT1 = coolant_temp_out - T_air_in_K                      
+            print(T)
+
+            dT1 = self.coolant_temp - T_air_in_K                      
             dT2 = self.coolant_temp - (T_air_in_K + T)                
->>>>>>> ea9c5d93
 
             dT_lm = (dT2 - dT1) / np.log(dT2 / dT1)
 
@@ -263,7 +245,7 @@
                 print("The net drag of the aircraft due to the radiators:", net_drag, "N")
                 break
             
-<<<<<<< HEAD
+
         return self.required_area
 
     def compute_hole_and_skin_area(self,
@@ -318,13 +300,9 @@
             #'drag_N': drag_N,
             #'net_drag_N': net_drag_N
         }
-    
-
-=======
-        cool_out = Fluid(name = "Coolant Out", T = coolant_temp_out, P = self.fluid.P, 
-                         mf = self.fluid.mf_given, fluid_type = self.fluid.fluid_type)
-        
-        return self.required_area, cool_out, power_fan
+
+    
+
 
     # THRUST RECOVERY
     def thrust_ratio(
@@ -384,7 +362,7 @@
     for eta in eta_values:
         TR = thrust_ratio(
             deltaT,
-            gamma = k_air,
+            gamma = 1.4,
             R     = 287.058,
             M0    = ambient_conditions["M"],
             T0    = ambient_conditions["T"],
@@ -406,7 +384,6 @@
     '''
 
 
->>>>>>> ea9c5d93
 class ThermoElectricGenerator():
     def __init__(self, hot_temp_K, cold_temp_K, efficiency):
         super().__init__("TEG")
@@ -1052,20 +1029,13 @@
         cool_24 = Fluid(name="Cool_24", T=cool_23.T, P=cool_23.P, C=0, mf=cool_23.mf_given, fluid_type=coolant)
 
     # Intersection 24-5-25
-    cool_25 = Fluid(name="Cool_25", T=(cool_24.T * cool_24.mf_given + cool_5.T * cool_5.mf_given) / (cool_5.mf_given + cool_24.mf_given), P=cool_24.P, C=0, mf=cool_24.mf_given + cool_5.mf_given, fluid_type=coolant) 
-    
-<<<<<<< HEAD
+    cool_25 = Fluid(name="Cool_25", T=(cool_24.T * cool_24.mf_given + cool_5.T * cool_5.mf_given) / (cool_5.mf_given + cool_24.mf_given), P=cool_24.P, C=0, mf=cool_24.mf_given + cool_5.mf_given, fluid_type='Water') 
+    
     # Radiator 
-    Rad_1 = RamAirHeatExchanger(fluid=cool_23)
+    Rad_1 = RamAirHeatExchanger(coolant_temp_K=ra_coolant_temp, fluid=cool_23)
     radiator_area = Rad_1.size_exchanger(Q_dot_rem/2, T_amb )        # T_amb + 0.5 * (cool_23.T - T_amb)
     #print(f"Heat exchange area of the rad: {radiator_area}")
 
-    # Drag penalty Radiator
-    Rad_TR = RamAirHeatExchanger(fluid=cool_23)
-    TR_rad = Rad_TR.thrust_ratio()
-
-=======
->>>>>>> ea9c5d93
     # Electric heater:
     if cool_25.T <= T_fc - deltaT_fc:
         Q_dot_heater = (cool_25.mf_given * cool_25.cp * (T_fc - deltaT_fc - cool_25.T))  # Heat required to heat the coolant to FC temperature
