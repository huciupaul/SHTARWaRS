# file: global_constants.py
# desc: Global constants used throughout the project.

# Global imports
import numpy as np
from typing import Tuple
import pickle

# General constants
R_AIR = 287.05                                          # [J/(kg·K)]
G_0 = 9.80665                                           # [m/s²]
LAPSE = -0.0065                                         # [K/m]
k_air = 1.4                                             # [-] Specific heat ratio of air

# Sea level atmosphere constants
T_sl = 288.15                                           # [K] Sea level temperature
P_sl = 101_325.0                                        # [Pa] Sea level pressure
rho_sl = 1.225                                          # [kg/m³] Sea level density

# ISA model
def isa_atmosphere(h: np.ndarray, T_sl: float = T_sl, P_sl: float = P_sl) -> Tuple[float, float, float]:
    """Thin-layer ISA (no tropopause).
    Returns T [K], P [Pa], rho [kg/m^3], and speed of sound."""
    T = T_sl + LAPSE * h
    P = P_sl * (T / T_sl) ** (-G_0 / (LAPSE * R_AIR))
    rho = P / (R_AIR * T)
    a = np.sqrt(k_air * R_AIR * T)  # speed of sound
    return T, P, rho, a

# Original Aircraft geometry constants
C_d_0_orig = 0.023
AR, e = 10.808, 0.735809
k = 1 / (np.pi * AR * e)
S = 28.79                                               # [m²]
MTOW_orig = 7_765   * G_0                               # [N] Original Maximum Take-Off Weight

# Modified Aircraft MTOW (requirement)PLACEHOLDER
MTOW_mod  = 9459.6* G_0                               # [N] Modified Maximum Take-Off Weight  

# Original aircraft performance constants
V_TO, V_L  = 54.0167, 54.0167
V_stall_L  = 46.3
V_cruise   = 144.044
rho_cruise = 0.550798
ROC, V_climb = 10.16, 73.43


# 100 year GWP of gases (compared to CO2)

GWP_CO2 = 1.0                                            # [-] Global Warming Potential of CO2
GWP_NOx = 10                                             # [-] Global Warming Potential of NOx https://doi.org/10.3390/app122010429
GWP_H2O = 0.0005                                         # [-] Global Warming Potential of H2O        https://iopscience.iop.org/article/10.1088/1748-9326/aae018/pdf
GWP_beech = 335000 * 30/19                               # [-] Global Warming Potential of Beechcraft 1900D https://odr.chalmers.se/items/a33bc0b8-bf61-47cc-87b8-3ab92fe388ed
GWP_H2 = 2                                              # [kgCO2e/kgH2] Global Warming Potential of Hydrogen https://doi.org/10.1016/j.apenergy.2023.122586    NOT THIS ONE https://doi.org/10.1038/s41560-024-01563-1

# NOx KPIs
NOx_pPax_TO     = 0.000012783399 # [kg/s/PAX]
NOx_pPax_cruise = 0.000009341715 # [kg/s/PAX]

#######################################################################################
#################### Code specific constants from each part ###########################

###########
# From FC #
###########

# Fuel Cell Stack Characteristics
mass_specific_power = 5000                              # [W/kg] Specific power of the fuel cell stack (FZO Roadmap-report)
volume_specific_power = 3100000                         # [W/m^3] Volume specific power of the fuel cell stack (FZO Roadmap-report)
stoic_ratio_A = 1.05                                     # [-] Stoichiometric ratio of the anode
stoic_ratio_C = 1.6                                     # [-] Stoichiometric ratio of the cathode
pickle_path = 'fc/spline_eta_of_P.pkl'                     # Path to the efficiency function file
# Load efficiency function from file
with open(pickle_path, 'rb') as f:
    efficiency_per_throttle = pickle.load(f)

P_A=1.6 * 101325 + 0.06 * 1e5,                          # [Pa] Anode Pressure
P_C=1.6 * 101325,                                       # [Pa] Cathode Pressure
T_FC = 273.15 + 160,                                    # [K] Fuel Cell Temperature


# Aircraft lifetime:
years_of_life = 20                                      # [years] Aircraft lifetime  
flight_lifetime = 920 * years_of_life                   # number of flights over the aircraft's lifetime
time_lifetime = flight_lifetime * 1.5                   # number of flight hours over the aircraft's lifetime
num_aircraft = 500                                      # number of aircraft in the fleet

# Costs and emissions
FC_prod_gwp = 30.5                                      # [kg CO2/kW] GWP of the fuel cell production with bop (see excel) DOI: 10.4271/2024-24-0020
FC_cost_no_bop = 555/2                                  # [EUR/kW] Cost of the fuel cell stack without balance of plant (flyzero)
FC_cost = 555                                           # [EUR/kW] Cost of the fuel cell with bop (flyzero)
FC_maint_cost = 220/2400 * time_lifetime                # [EUR/kWh] Maintenance cost of the fuel cell per kW
FC_disposal_cost = 9.35                                 # [EUR/kgFC] Disposal cost of the fuel cell stack per kg of fuel cell stack
Sto_disposal_cost = 0.6                                 # [EUR/kgSto] Disposal cost of the storage system per kg of tank
<<<<<<< HEAD
Sto_maint_cost = 37                                     # [EUR/kgH2/yr] Maintenance cost of the storage system
=======
Sto_maint_cost = 42.8                                   # [EUR/kgH2/yr] Maintenance cost of the storage system
>>>>>>> 444a464c
AC_disposal_cost = 6.693 * 4932                         # [EUR/kgAC] Disposal cost of the aircraft per kg of aircraft
Insurance_cost = 19000 * years_of_life                            # [EUR] Insurance cost of the aircraft over its lifetime
Crew_cost = 2 * 89 * time_lifetime                      # [EUR] Crew cost of the aircraft over its lifetime
Landing_tax = 53.54 * flight_lifetime                   # [EUR] Landing tax of the aircraft over its lifetime
Beech_maint_cost = 1100 * time_lifetime * 555/640       # [EUR] Maintenance cost of the Beechcraft 1900D https://www.guardianjet.com/jet-aircraft-online-tools/aircraft-brochure.cfm?m=Beech-1900D-198

Sto_cost = 212                                          # [EUR/kgH2] Cost of the storage system https://www.horizon-europe.gouv.fr/advanced-materials-hydrogen-storage-tanks-34822
EPS_cost = 94                                           # [EUR/kWELMO] Cost of the electrical power system 
AC_dev_cost = 255900000 / num_aircraft                  # [EUR] Development cost of the aircraft per aircraft https://www.mdpi.com/2226-4310/9/7/349
AC_purchase_cost = 1_300_000                            # [EUR] Purchase cost of the aircraft (1.5 times the development cost)
AC_maint_cost = 1_311_000                               # [EUR] Maintenance cost of the aircraft over its lifetime per aircraft

### REVIEW THIS
H2_cost = 4                                             # [EUR/kg] Cost of liquid hydrogen



### FOR CODE CHECKING PURPOSES ONLY ###
#50% power split
m_H2_FC = 0.01757833343024256                           # [kg/s] Mass flow rate of hydrogen in the fuel cell
P_FC_stack = 1476580.0081403746                         # [W] Power of the Fuel Cell Stack
Q_dot_FC = 532372.38388734                              # [W] Heat generated by the Fuel Cell Stack
LHV_H2 = 120e6                                         # [J/kg] Lower Heating Value of Hydrogen


####################
# From performance #
####################
A_inlet = 2*0.038410516                                 # [m^2] Inlet area
MAXC = 2*906e3                                          # [W] Max Continuous Power
TOGA =  1908*1000                                        # [W] Take-Off/Go-Around power

# Engine performance models
with open('data/interpolants/engine2035_interpolators.pkl', 'rb') as f:
    engine_interpolators = pickle.load(f)

mdot_fuel = engine_interpolators['mf_fuel_from_power']  # [kg/s] Mass flow rate of fuel from power
mdot_air = engine_interpolators['mf_air_from_power']    # [kg/s] Mass flow rate of air from power

# Engine NOx emission model
with open('data/interpolants/T_peak_interpolant.pkl', 'rb') as f:
    T_peak_interpolator = pickle.load(f)
    
with open('data/interpolants/NOx_interpolator.pkl', 'rb') as f:
    NOx_interpolator = pickle.load(f)

mdot_NOx = NOx_interpolator                             # [kg/s] Mass flow rate of NOx from shaft power

eff_prop   = 0.80
mu_TO      = 0.04
S_g, S_land = 1163, 851
LW_max     = 7_604 * G_0
TOGA = 1908*1000                                        # [W] Take-Off/Go-Around power
base_AP = 2 * 8.4 * 1e3                                 # [W] Base Auxiliary Power               
E_SCALE = 0.0783632513412531                            # [-] Scale factor for the error

# Dynamic pressures
q_climb = 0.5 * rho_sl     * V_climb**2
q_c     = 0.5 * rho_cruise * V_cruise**2


################
# From storage #
################

dormancy = 24                                           #[hours]
stratification_factor = 2
k_str = 1.9                                             #[W/mK]
MAWP_global = 700000                                    #[Pa]
p_vent_global = 700000                                  #[Pa]
p_sl = 101325                                           #[Pa]

r_in = 0.74                                             #[m]

Q_leak_min = 10                                         #W (determined from Nicolas's thesis)
Q_leak_max = 1000                                       #W (determined from Nicolas's thesis)

T_hot = 40                                              #[Celsius] conservative for 

gf = 'S-Glass fiber'
fos = 2/3                                               #factor of safety for the tensile strength of the glass fiber
gf_density, gf_tensile_strength, gf_thermal_cond, gf_thermal_emis, gf_co2, gf_ee, gf_fvf = 1905, 1730*1e6*fos, 0.745, 0.95, 7.22, 116.5, 0.675

# Thesis values
Q_original_str = 0.4                                    #W
kevlar_thermal_cond = 1.9                               #W/mK
mass_original_str = 2.1                                 #kg
mass_originalg_lh2 = 6.2                                #kg
gravimetric_index = 0.35                                #from NASA report
kevlar_co2 = 13.1                                       #kg/kg (Kevlar 149)
kevlar_emb_energy = 257                                 #MJ/kg (Embodied Energy for Kevlar 149)

t_min = 0.001                                           #m (minimum thickness of the tank wall)

mli_density = 7900                                      #kg/m^3 https://www.sciencedirect.com/science/article/pii/S135943112200391X
mli_emis = 0.21                                         #https://www.thermalengineer.com/library/effective_emittance.htm
vacuum_thermal_cond = 0.015*1e-1                        #3 # W/mK https://www.researchgate.net/publication/321219004_Cylindrical_Cryogenic_Calorimeter_Testing_of_Six_Types_of_Multilayer_Insulation_Systems
mli_thermal_cond = 17.4                                 # W/mK  https://www.sciencedirect.com/science/article/pii/S135943112200391X
mli_ss_co2 = 3                                          #kg/kg (for SS)
mli_ss_ee = 42.74                                       #MJ/kg (Embodied Energy for SS)
mli_layers = 40
mli_thickness = 0.03 *1e-3 * mli_layers                 #https://www.sciencedirect.com/science/article/pii/S135943112200391X

####################
# From integration #
####################
seat_pitch = 0.75
rho_cargo = 161                                         # https://www.icao.int/MID/Documents/2024/Aviation%20Statistics%20Workshop/PPT-Session%203.pdf

M_PAX = 84                                              # https://www.easa.europa.eu/en/light/topics/passenger-weight-and-why-it-matters-safe-and-efficient-air-operations
M_cargo_fwd = 1.01371425*rho_cargo
M_cargo_per_PAX = 17.5                                  # [kg] Cargo mass per passenger, based on original aircraft design

X_most_aft  = 7.51
X_most_fwd  = 6.79

X_cargo_fwd = 3.87
X_first_seat = 4.70
X_front_of_first_seat = 4.38
X_aft_cone_beg = 12.61
X_aft_cone_end = 13.78
X_wing = 7.29
X_wing_end = 8.18

V_cargo_fwd = 1.01371425
V_wing      = 0.7508 # [m^2] space in one wing
    
l_aft_cyl  = 1.50
w_aft_cyl  = 1.60
h_aft_cyl_ave  = 1.92

d_aft_cone_beg   = 1.60
d_aft_cone_end   = 1.18
l_aft_cone  = 1.18

Beechcraft_1900D = dict(
    MTOW        = 7766,
    M_fuel      = 337,
    OEW         = 4894,
    X_OEW       = 6.76,
    M_cargo_aft = 4.8106*rho_cargo,
    num_PAX     = 19,
    X_cargo_aft = 12.64,
    X_aft_cyl_beg = 11.22
    )

######################
# Thermal Management System
######################
from propsi import _load_all_props
props_tms = _load_all_props()
T_list = props_tms['T']  # Kelvin
P_list = props_tms['P']  # Pa
cp_meg = props_tms['CP']  # J/(kg·K)
k_meg = props_tms['K_k']  # W/(m·K)
dyn_visc_meg = props_tms['DYN_VISC']  # Pa·s
gamma_meg = props_tms['GAMMA']  # Specific heat ratio
Pr_meg = props_tms['PR']  # Prandtl number
rho_meg = props_tms['RHO']  # kg/m³


# TEG
efficiency_teg = 0.05

# Fan
fan_eff = 0.7
delta_pressure = 1000  # Pa, pressure drop across the fan
vel_fan = 100

# Ram Air HX
h_air = 250         # REF: Shah 
cp_air = 1005.0

# Skin HX
area_wing = 2.3
S_w = 28.79

# -- Air
prandtl_air = 0.71
reynolds_air = 1e7  # depends on temperature?

# HX
# -- FC
deltaT_fc = 20
HEX_1_deltaT = 20 # Evaporator HX<|MERGE_RESOLUTION|>--- conflicted
+++ resolved
@@ -92,11 +92,7 @@
 FC_maint_cost = 220/2400 * time_lifetime                # [EUR/kWh] Maintenance cost of the fuel cell per kW
 FC_disposal_cost = 9.35                                 # [EUR/kgFC] Disposal cost of the fuel cell stack per kg of fuel cell stack
 Sto_disposal_cost = 0.6                                 # [EUR/kgSto] Disposal cost of the storage system per kg of tank
-<<<<<<< HEAD
 Sto_maint_cost = 37                                     # [EUR/kgH2/yr] Maintenance cost of the storage system
-=======
-Sto_maint_cost = 42.8                                   # [EUR/kgH2/yr] Maintenance cost of the storage system
->>>>>>> 444a464c
 AC_disposal_cost = 6.693 * 4932                         # [EUR/kgAC] Disposal cost of the aircraft per kg of aircraft
 Insurance_cost = 19000 * years_of_life                            # [EUR] Insurance cost of the aircraft over its lifetime
 Crew_cost = 2 * 89 * time_lifetime                      # [EUR] Crew cost of the aircraft over its lifetime
